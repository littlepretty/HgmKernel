// SPDX-License-Identifier: GPL-2.0-or-later
/*
 *  acpi_ac.c - ACPI AC Adapter Driver (Revision: 27)
 *
 *  Copyright (C) 2001, 2002 Andy Grover <andrew.grover@intel.com>
 *  Copyright (C) 2001, 2002 Paul Diefenbaugh <paul.s.diefenbaugh@intel.com>
 */

#define pr_fmt(fmt) "ACPI: AC: " fmt

#include <linux/kernel.h>
#include <linux/module.h>
#include <linux/slab.h>
#include <linux/init.h>
#include <linux/types.h>
#include <linux/dmi.h>
#include <linux/delay.h>
#include <linux/platform_device.h>
#include <linux/power_supply.h>
#include <linux/acpi.h>
#include <acpi/battery.h>

#define ACPI_AC_CLASS			"ac_adapter"
#define ACPI_AC_DEVICE_NAME		"AC Adapter"
#define ACPI_AC_FILE_STATE		"state"
#define ACPI_AC_NOTIFY_STATUS		0x80
#define ACPI_AC_STATUS_OFFLINE		0x00
#define ACPI_AC_STATUS_ONLINE		0x01
#define ACPI_AC_STATUS_UNKNOWN		0xFF

MODULE_AUTHOR("Paul Diefenbaugh");
MODULE_DESCRIPTION("ACPI AC Adapter Driver");
MODULE_LICENSE("GPL");


static int acpi_ac_add(struct acpi_device *device);
static int acpi_ac_remove(struct acpi_device *device);
static void acpi_ac_notify(struct acpi_device *device, u32 event);

struct acpi_ac_bl {
	const char *hid;
	int hrv;
};

static const struct acpi_device_id ac_device_ids[] = {
	{"ACPI0003", 0},
	{"", 0},
};
MODULE_DEVICE_TABLE(acpi, ac_device_ids);

#ifdef CONFIG_PM_SLEEP
static int acpi_ac_resume(struct device *dev);
#endif
static SIMPLE_DEV_PM_OPS(acpi_ac_pm, NULL, acpi_ac_resume);

static int ac_sleep_before_get_state_ms;
<<<<<<< HEAD
static int ac_check_pmic = 1;
=======
>>>>>>> 754e0b0e
static int ac_only;

static struct acpi_driver acpi_ac_driver = {
	.name = "ac",
	.class = ACPI_AC_CLASS,
	.ids = ac_device_ids,
	.flags = ACPI_DRIVER_ALL_NOTIFY_EVENTS,
	.ops = {
		.add = acpi_ac_add,
		.remove = acpi_ac_remove,
		.notify = acpi_ac_notify,
		},
	.drv.pm = &acpi_ac_pm,
};

struct acpi_ac {
	struct power_supply *charger;
	struct power_supply_desc charger_desc;
	struct acpi_device *device;
	unsigned long long state;
	struct notifier_block battery_nb;
};

#define to_acpi_ac(x) power_supply_get_drvdata(x)

/* AC Adapter Management */
static int acpi_ac_get_state(struct acpi_ac *ac)
{
	acpi_status status = AE_OK;

	if (!ac)
		return -EINVAL;

	if (ac_only) {
		ac->state = 1;
		return 0;
	}

	status = acpi_evaluate_integer(ac->device->handle, "_PSR", NULL,
				       &ac->state);
	if (ACPI_FAILURE(status)) {
		acpi_handle_info(ac->device->handle,
				"Error reading AC Adapter state: %s\n",
				acpi_format_exception(status));
		ac->state = ACPI_AC_STATUS_UNKNOWN;
		return -ENODEV;
	}

	return 0;
}

/* sysfs I/F */
static int get_ac_property(struct power_supply *psy,
			   enum power_supply_property psp,
			   union power_supply_propval *val)
{
	struct acpi_ac *ac = to_acpi_ac(psy);

	if (!ac)
		return -ENODEV;

	if (acpi_ac_get_state(ac))
		return -ENODEV;

	switch (psp) {
	case POWER_SUPPLY_PROP_ONLINE:
		val->intval = ac->state;
		break;
	default:
		return -EINVAL;
	}
	return 0;
}

static enum power_supply_property ac_props[] = {
	POWER_SUPPLY_PROP_ONLINE,
};

/* Driver Model */
static void acpi_ac_notify(struct acpi_device *device, u32 event)
{
	struct acpi_ac *ac = acpi_driver_data(device);

	if (!ac)
		return;

	switch (event) {
	default:
		acpi_handle_debug(device->handle, "Unsupported event [0x%x]\n",
				  event);
		fallthrough;
	case ACPI_AC_NOTIFY_STATUS:
	case ACPI_NOTIFY_BUS_CHECK:
	case ACPI_NOTIFY_DEVICE_CHECK:
		/*
		 * A buggy BIOS may notify AC first and then sleep for
		 * a specific time before doing actual operations in the
		 * EC event handler (_Qxx). This will cause the AC state
		 * reported by the ACPI event to be incorrect, so wait for a
		 * specific time for the EC event handler to make progress.
		 */
		if (ac_sleep_before_get_state_ms > 0)
			msleep(ac_sleep_before_get_state_ms);

		acpi_ac_get_state(ac);
		acpi_bus_generate_netlink_event(device->pnp.device_class,
						  dev_name(&device->dev), event,
						  (u32) ac->state);
		acpi_notifier_call_chain(device, event, (u32) ac->state);
		kobject_uevent(&ac->charger->dev.kobj, KOBJ_CHANGE);
	}
}

static int acpi_ac_battery_notify(struct notifier_block *nb,
				  unsigned long action, void *data)
{
	struct acpi_ac *ac = container_of(nb, struct acpi_ac, battery_nb);
	struct acpi_bus_event *event = (struct acpi_bus_event *)data;

	/*
	 * On HP Pavilion dv6-6179er AC status notifications aren't triggered
	 * when adapter is plugged/unplugged. However, battery status
	 * notifications are triggered when battery starts charging or
	 * discharging. Re-reading AC status triggers lost AC notifications,
	 * if AC status has changed.
	 */
	if (strcmp(event->device_class, ACPI_BATTERY_CLASS) == 0 &&
	    event->type == ACPI_BATTERY_NOTIFY_STATUS)
		acpi_ac_get_state(ac);

	return NOTIFY_OK;
}

static int __init thinkpad_e530_quirk(const struct dmi_system_id *d)
{
	ac_sleep_before_get_state_ms = 1000;
	return 0;
}

static int __init ac_only_quirk(const struct dmi_system_id *d)
{
	ac_only = 1;
	return 0;
}

static int __init ac_only_quirk(const struct dmi_system_id *d)
{
	ac_only = 1;
	return 0;
}

/* Please keep this list alphabetically sorted */
static const struct dmi_system_id ac_dmi_table[]  __initconst = {
	{
<<<<<<< HEAD
		/* ECS EF20EA, AXP288 PMIC but uses separate fuel-gauge */
		.callback = ac_do_not_check_pmic_quirk,
		.matches = {
			DMI_MATCH(DMI_PRODUCT_NAME, "EF20EA"),
		},
	},
	{
		/* Kodlix GK45 returning incorrect state */
		.callback = ac_only_quirk,
		.matches = {
			DMI_MATCH(DMI_PRODUCT_NAME, "GK45"),
		},
	},
	{
		/* Lenovo Ideapad Miix 320, AXP288 PMIC, separate fuel-gauge */
		.callback = ac_do_not_check_pmic_quirk,
=======
		/* Kodlix GK45 returning incorrect state */
		.callback = ac_only_quirk,
>>>>>>> 754e0b0e
		.matches = {
			DMI_MATCH(DMI_PRODUCT_NAME, "GK45"),
		},
	},
	{
		/* Lenovo Thinkpad e530, see comment in acpi_ac_notify() */
		.callback = thinkpad_e530_quirk,
		.matches = {
			DMI_MATCH(DMI_SYS_VENDOR, "LENOVO"),
			DMI_MATCH(DMI_PRODUCT_NAME, "32597CG"),
		},
	},
	{},
};

static int acpi_ac_add(struct acpi_device *device)
{
	struct power_supply_config psy_cfg = {};
	int result = 0;
	struct acpi_ac *ac = NULL;


	if (!device)
		return -EINVAL;

	ac = kzalloc(sizeof(struct acpi_ac), GFP_KERNEL);
	if (!ac)
		return -ENOMEM;

	ac->device = device;
	strcpy(acpi_device_name(device), ACPI_AC_DEVICE_NAME);
	strcpy(acpi_device_class(device), ACPI_AC_CLASS);
	device->driver_data = ac;

	result = acpi_ac_get_state(ac);
	if (result)
		goto end;

	psy_cfg.drv_data = ac;

	ac->charger_desc.name = acpi_device_bid(device);
	ac->charger_desc.type = POWER_SUPPLY_TYPE_MAINS;
	ac->charger_desc.properties = ac_props;
	ac->charger_desc.num_properties = ARRAY_SIZE(ac_props);
	ac->charger_desc.get_property = get_ac_property;
	ac->charger = power_supply_register(&ac->device->dev,
					    &ac->charger_desc, &psy_cfg);
	if (IS_ERR(ac->charger)) {
		result = PTR_ERR(ac->charger);
		goto end;
	}

	pr_info("%s [%s] (%s)\n", acpi_device_name(device),
		acpi_device_bid(device), ac->state ? "on-line" : "off-line");

	ac->battery_nb.notifier_call = acpi_ac_battery_notify;
	register_acpi_notifier(&ac->battery_nb);
end:
	if (result)
		kfree(ac);

	return result;
}

#ifdef CONFIG_PM_SLEEP
static int acpi_ac_resume(struct device *dev)
{
	struct acpi_ac *ac;
	unsigned int old_state;

	if (!dev)
		return -EINVAL;

	ac = acpi_driver_data(to_acpi_device(dev));
	if (!ac)
		return -EINVAL;

	old_state = ac->state;
	if (acpi_ac_get_state(ac))
		return 0;
	if (old_state != ac->state)
		kobject_uevent(&ac->charger->dev.kobj, KOBJ_CHANGE);
	return 0;
}
#else
#define acpi_ac_resume NULL
#endif

static int acpi_ac_remove(struct acpi_device *device)
{
	struct acpi_ac *ac = NULL;


	if (!device || !acpi_driver_data(device))
		return -EINVAL;

	ac = acpi_driver_data(device);

	power_supply_unregister(ac->charger);
	unregister_acpi_notifier(&ac->battery_nb);

	kfree(ac);

	return 0;
}

static int __init acpi_ac_init(void)
{
	int result;

	if (acpi_disabled)
		return -ENODEV;

	if (acpi_quirk_skip_acpi_ac_and_battery())
		return -ENODEV;

	dmi_check_system(ac_dmi_table);

	result = acpi_bus_register_driver(&acpi_ac_driver);
	if (result < 0)
		return -ENODEV;

	return 0;
}

static void __exit acpi_ac_exit(void)
{
	acpi_bus_unregister_driver(&acpi_ac_driver);
}
module_init(acpi_ac_init);
module_exit(acpi_ac_exit);<|MERGE_RESOLUTION|>--- conflicted
+++ resolved
@@ -54,10 +54,6 @@
 static SIMPLE_DEV_PM_OPS(acpi_ac_pm, NULL, acpi_ac_resume);
 
 static int ac_sleep_before_get_state_ms;
-<<<<<<< HEAD
-static int ac_check_pmic = 1;
-=======
->>>>>>> 754e0b0e
 static int ac_only;
 
 static struct acpi_driver acpi_ac_driver = {
@@ -203,36 +199,11 @@
 	return 0;
 }
 
-static int __init ac_only_quirk(const struct dmi_system_id *d)
-{
-	ac_only = 1;
-	return 0;
-}
-
 /* Please keep this list alphabetically sorted */
 static const struct dmi_system_id ac_dmi_table[]  __initconst = {
 	{
-<<<<<<< HEAD
-		/* ECS EF20EA, AXP288 PMIC but uses separate fuel-gauge */
-		.callback = ac_do_not_check_pmic_quirk,
-		.matches = {
-			DMI_MATCH(DMI_PRODUCT_NAME, "EF20EA"),
-		},
-	},
-	{
 		/* Kodlix GK45 returning incorrect state */
 		.callback = ac_only_quirk,
-		.matches = {
-			DMI_MATCH(DMI_PRODUCT_NAME, "GK45"),
-		},
-	},
-	{
-		/* Lenovo Ideapad Miix 320, AXP288 PMIC, separate fuel-gauge */
-		.callback = ac_do_not_check_pmic_quirk,
-=======
-		/* Kodlix GK45 returning incorrect state */
-		.callback = ac_only_quirk,
->>>>>>> 754e0b0e
 		.matches = {
 			DMI_MATCH(DMI_PRODUCT_NAME, "GK45"),
 		},
