--- conflicted
+++ resolved
@@ -1581,15 +1581,8 @@
 	int irq = 0;
 
 	st_pctl_dt_child_count(info, np);
-<<<<<<< HEAD
-	if (!info->nbanks) {
-		dev_err(&pdev->dev, "you need at least one gpio bank\n");
-		return -EINVAL;
-	}
-=======
 	if (!info->nbanks)
 		return dev_err_probe(dev, -EINVAL, "you need at least one gpio bank\n");
->>>>>>> 754e0b0e
 
 	dev_info(dev, "nbanks = %d\n", info->nbanks);
 	dev_info(dev, "nfunctions = %d\n", info->nfunctions);
