// SPDX-License-Identifier: GPL-2.0-only
/*
 * Copyright (c) 2015 MediaTek Inc.
 */

#include <linux/clk.h>
#include <linux/pm_runtime.h>
#include <linux/soc/mediatek/mtk-cmdq.h>

#include <asm/barrier.h>
#include <soc/mediatek/smi.h>

#include <drm/drm_atomic_helper.h>
#include <drm/drm_plane_helper.h>
#include <drm/drm_probe_helper.h>
#include <drm/drm_vblank.h>

#include "mtk_drm_drv.h"
#include "mtk_drm_crtc.h"
#include "mtk_drm_ddp.h"
#include "mtk_drm_ddp_comp.h"
#include "mtk_drm_gem.h"
#include "mtk_drm_plane.h"

/**
 * struct mtk_drm_crtc - MediaTek specific crtc structure.
 * @base: crtc object.
 * @enabled: records whether crtc_enable succeeded
 * @planes: array of 4 drm_plane structures, one for each overlay plane
 * @pending_planes: whether any plane has pending changes to be applied
 * @config_regs: memory mapped mmsys configuration register space
 * @mutex: handle to one of the ten disp_mutex streams
 * @ddp_comp_nr: number of components in ddp_comp
 * @ddp_comp: array of pointers the mtk_ddp_comp structures used by this crtc
 */
struct mtk_drm_crtc {
	struct drm_crtc			base;
	bool				enabled;

	bool				pending_needs_vblank;
	struct drm_pending_vblank_event	*event;

	struct drm_plane		*planes;
	unsigned int			layer_nr;
	bool				pending_planes;
	bool				pending_async_planes;

#if IS_REACHABLE(CONFIG_MTK_CMDQ)
	struct cmdq_client		*cmdq_client;
	u32				cmdq_event;
#endif

	void __iomem			*config_regs;
	struct mtk_disp_mutex		*mutex;
	unsigned int			ddp_comp_nr;
	struct mtk_ddp_comp		**ddp_comp;

	/* lock for display hardware access */
	struct mutex			hw_lock;
};

struct mtk_crtc_state {
	struct drm_crtc_state		base;

	bool				pending_config;
	unsigned int			pending_width;
	unsigned int			pending_height;
	unsigned int			pending_vrefresh;
};

static inline struct mtk_drm_crtc *to_mtk_crtc(struct drm_crtc *c)
{
	return container_of(c, struct mtk_drm_crtc, base);
}

static inline struct mtk_crtc_state *to_mtk_crtc_state(struct drm_crtc_state *s)
{
	return container_of(s, struct mtk_crtc_state, base);
}

static void mtk_drm_crtc_finish_page_flip(struct mtk_drm_crtc *mtk_crtc)
{
	struct drm_crtc *crtc = &mtk_crtc->base;
	unsigned long flags;

	spin_lock_irqsave(&crtc->dev->event_lock, flags);
	drm_crtc_send_vblank_event(crtc, mtk_crtc->event);
	drm_crtc_vblank_put(crtc);
	mtk_crtc->event = NULL;
	spin_unlock_irqrestore(&crtc->dev->event_lock, flags);
}

static void mtk_drm_finish_page_flip(struct mtk_drm_crtc *mtk_crtc)
{
	drm_crtc_handle_vblank(&mtk_crtc->base);
	if (mtk_crtc->pending_needs_vblank) {
		mtk_drm_crtc_finish_page_flip(mtk_crtc);
		mtk_crtc->pending_needs_vblank = false;
	}
}

static void mtk_drm_crtc_destroy(struct drm_crtc *crtc)
{
	struct mtk_drm_crtc *mtk_crtc = to_mtk_crtc(crtc);

	mtk_disp_mutex_put(mtk_crtc->mutex);

	drm_crtc_cleanup(crtc);
}

static void mtk_drm_crtc_reset(struct drm_crtc *crtc)
{
	struct mtk_crtc_state *state;

	if (crtc->state) {
		__drm_atomic_helper_crtc_destroy_state(crtc->state);

		state = to_mtk_crtc_state(crtc->state);
		memset(state, 0, sizeof(*state));
	} else {
		state = kzalloc(sizeof(*state), GFP_KERNEL);
		if (!state)
			return;
		crtc->state = &state->base;
	}

	state->base.crtc = crtc;
}

static struct drm_crtc_state *mtk_drm_crtc_duplicate_state(struct drm_crtc *crtc)
{
	struct mtk_crtc_state *state;

	state = kzalloc(sizeof(*state), GFP_KERNEL);
	if (!state)
		return NULL;

	__drm_atomic_helper_crtc_duplicate_state(crtc, &state->base);

	WARN_ON(state->base.crtc != crtc);
	state->base.crtc = crtc;

	return &state->base;
}

static void mtk_drm_crtc_destroy_state(struct drm_crtc *crtc,
				       struct drm_crtc_state *state)
{
	__drm_atomic_helper_crtc_destroy_state(state);
	kfree(to_mtk_crtc_state(state));
}

static bool mtk_drm_crtc_mode_fixup(struct drm_crtc *crtc,
				    const struct drm_display_mode *mode,
				    struct drm_display_mode *adjusted_mode)
{
	/* Nothing to do here, but this callback is mandatory. */
	return true;
}

static void mtk_drm_crtc_mode_set_nofb(struct drm_crtc *crtc)
{
	struct mtk_crtc_state *state = to_mtk_crtc_state(crtc->state);

	state->pending_width = crtc->mode.hdisplay;
	state->pending_height = crtc->mode.vdisplay;
	state->pending_vrefresh = crtc->mode.vrefresh;
	wmb();	/* Make sure the above parameters are set before update */
	state->pending_config = true;
}

static int mtk_drm_crtc_enable_vblank(struct drm_crtc *crtc)
{
	struct mtk_drm_crtc *mtk_crtc = to_mtk_crtc(crtc);
	struct mtk_ddp_comp *comp = mtk_crtc->ddp_comp[0];

	mtk_ddp_comp_enable_vblank(comp, &mtk_crtc->base);

	return 0;
}

static void mtk_drm_crtc_disable_vblank(struct drm_crtc *crtc)
{
	struct mtk_drm_crtc *mtk_crtc = to_mtk_crtc(crtc);
	struct mtk_ddp_comp *comp = mtk_crtc->ddp_comp[0];

	mtk_ddp_comp_disable_vblank(comp);
}

static int mtk_crtc_ddp_clk_enable(struct mtk_drm_crtc *mtk_crtc)
{
	int ret;
	int i;

	DRM_DEBUG_DRIVER("%s\n", __func__);
	for (i = 0; i < mtk_crtc->ddp_comp_nr; i++) {
		ret = clk_prepare_enable(mtk_crtc->ddp_comp[i]->clk);
		if (ret) {
			DRM_ERROR("Failed to enable clock %d: %d\n", i, ret);
			goto err;
		}
	}

	return 0;
err:
	while (--i >= 0)
		clk_disable_unprepare(mtk_crtc->ddp_comp[i]->clk);
	return ret;
}

static void mtk_crtc_ddp_clk_disable(struct mtk_drm_crtc *mtk_crtc)
{
	int i;

	DRM_DEBUG_DRIVER("%s\n", __func__);
	for (i = 0; i < mtk_crtc->ddp_comp_nr; i++)
		clk_disable_unprepare(mtk_crtc->ddp_comp[i]->clk);
}

static
struct mtk_ddp_comp *mtk_drm_ddp_comp_for_plane(struct drm_crtc *crtc,
						struct drm_plane *plane,
						unsigned int *local_layer)
{
	struct mtk_drm_crtc *mtk_crtc = to_mtk_crtc(crtc);
	struct mtk_ddp_comp *comp;
	int i, count = 0;
	unsigned int local_index = plane - mtk_crtc->planes;

	for (i = 0; i < mtk_crtc->ddp_comp_nr; i++) {
		comp = mtk_crtc->ddp_comp[i];
		if (local_index < (count + mtk_ddp_comp_layer_nr(comp))) {
			*local_layer = local_index - count;
			return comp;
		}
		count += mtk_ddp_comp_layer_nr(comp);
	}

	WARN(1, "Failed to find component for plane %d\n", plane->index);
	return NULL;
}

#if IS_REACHABLE(CONFIG_MTK_CMDQ)
static void ddp_cmdq_cb(struct cmdq_cb_data data)
{
	cmdq_pkt_destroy(data.data);
}
#endif

static int mtk_crtc_ddp_hw_init(struct mtk_drm_crtc *mtk_crtc)
{
	struct drm_crtc *crtc = &mtk_crtc->base;
	struct drm_connector *connector;
	struct drm_encoder *encoder;
	struct drm_connector_list_iter conn_iter;
	unsigned int width, height, vrefresh, bpc = MTK_MAX_BPC;
	int ret;
	int i;

	DRM_DEBUG_DRIVER("%s\n", __func__);
	if (WARN_ON(!crtc->state))
		return -EINVAL;

	width = crtc->state->adjusted_mode.hdisplay;
	height = crtc->state->adjusted_mode.vdisplay;
	vrefresh = crtc->state->adjusted_mode.vrefresh;

	drm_for_each_encoder(encoder, crtc->dev) {
		if (encoder->crtc != crtc)
			continue;

		drm_connector_list_iter_begin(crtc->dev, &conn_iter);
		drm_for_each_connector_iter(connector, &conn_iter) {
			if (connector->encoder != encoder)
				continue;
			if (connector->display_info.bpc != 0 &&
			    bpc > connector->display_info.bpc)
				bpc = connector->display_info.bpc;
		}
		drm_connector_list_iter_end(&conn_iter);
	}

	ret = pm_runtime_get_sync(crtc->dev->dev);
	if (ret < 0) {
		DRM_ERROR("Failed to enable power domain: %d\n", ret);
		return ret;
	}

	ret = mtk_disp_mutex_prepare(mtk_crtc->mutex);
	if (ret < 0) {
		DRM_ERROR("Failed to enable mutex clock: %d\n", ret);
		goto err_pm_runtime_put;
	}

	ret = mtk_crtc_ddp_clk_enable(mtk_crtc);
	if (ret < 0) {
		DRM_ERROR("Failed to enable component clocks: %d\n", ret);
		goto err_mutex_unprepare;
	}

	DRM_DEBUG_DRIVER("mediatek_ddp_ddp_path_setup\n");
	for (i = 0; i < mtk_crtc->ddp_comp_nr - 1; i++) {
		mtk_ddp_add_comp_to_path(mtk_crtc->config_regs,
					 mtk_crtc->ddp_comp[i]->id,
					 mtk_crtc->ddp_comp[i + 1]->id);
		mtk_disp_mutex_add_comp(mtk_crtc->mutex,
					mtk_crtc->ddp_comp[i]->id);
	}
	mtk_disp_mutex_add_comp(mtk_crtc->mutex, mtk_crtc->ddp_comp[i]->id);
	mtk_disp_mutex_enable(mtk_crtc->mutex);

	for (i = 0; i < mtk_crtc->ddp_comp_nr; i++) {
		struct mtk_ddp_comp *comp = mtk_crtc->ddp_comp[i];

		if (i == 1)
			mtk_ddp_comp_bgclr_in_on(comp);

		mtk_ddp_comp_config(comp, width, height, vrefresh, bpc, NULL);
		mtk_ddp_comp_start(comp);
	}

	/* Initially configure all planes */
	for (i = 0; i < mtk_crtc->layer_nr; i++) {
		struct drm_plane *plane = &mtk_crtc->planes[i];
		struct mtk_plane_state *plane_state;
		struct mtk_ddp_comp *comp;
		unsigned int local_layer;

		plane_state = to_mtk_plane_state(plane->state);
		comp = mtk_drm_ddp_comp_for_plane(crtc, plane, &local_layer);
		if (comp)
			mtk_ddp_comp_layer_config(comp, local_layer,
						  plane_state, NULL);
	}

	return 0;

err_mutex_unprepare:
	mtk_disp_mutex_unprepare(mtk_crtc->mutex);
err_pm_runtime_put:
	pm_runtime_put(crtc->dev->dev);
	return ret;
}

static void mtk_crtc_ddp_hw_fini(struct mtk_drm_crtc *mtk_crtc)
{
	struct drm_device *drm = mtk_crtc->base.dev;
	struct drm_crtc *crtc = &mtk_crtc->base;
	int i;

	DRM_DEBUG_DRIVER("%s\n", __func__);
	for (i = 0; i < mtk_crtc->ddp_comp_nr; i++) {
		mtk_ddp_comp_stop(mtk_crtc->ddp_comp[i]);
		if (i == 1)
			mtk_ddp_comp_bgclr_in_off(mtk_crtc->ddp_comp[i]);
	}

	for (i = 0; i < mtk_crtc->ddp_comp_nr; i++)
		mtk_disp_mutex_remove_comp(mtk_crtc->mutex,
					   mtk_crtc->ddp_comp[i]->id);
	mtk_disp_mutex_disable(mtk_crtc->mutex);
	for (i = 0; i < mtk_crtc->ddp_comp_nr - 1; i++) {
		mtk_ddp_remove_comp_from_path(mtk_crtc->config_regs,
					      mtk_crtc->ddp_comp[i]->id,
					      mtk_crtc->ddp_comp[i + 1]->id);
		mtk_disp_mutex_remove_comp(mtk_crtc->mutex,
					   mtk_crtc->ddp_comp[i]->id);
	}
	mtk_disp_mutex_remove_comp(mtk_crtc->mutex, mtk_crtc->ddp_comp[i]->id);
	mtk_crtc_ddp_clk_disable(mtk_crtc);
	mtk_disp_mutex_unprepare(mtk_crtc->mutex);

	pm_runtime_put(drm->dev);

	if (crtc->state->event && !crtc->state->active) {
		spin_lock_irq(&crtc->dev->event_lock);
		drm_crtc_send_vblank_event(crtc, crtc->state->event);
		crtc->state->event = NULL;
		spin_unlock_irq(&crtc->dev->event_lock);
	}
}

static void mtk_crtc_ddp_config(struct drm_crtc *crtc,
				struct cmdq_pkt *cmdq_handle)
{
	struct mtk_drm_crtc *mtk_crtc = to_mtk_crtc(crtc);
	struct mtk_crtc_state *state = to_mtk_crtc_state(mtk_crtc->base.state);
	struct mtk_ddp_comp *comp = mtk_crtc->ddp_comp[0];
	unsigned int i;
	unsigned int local_layer;

	/*
	 * TODO: instead of updating the registers here, we should prepare
	 * working registers in atomic_commit and let the hardware command
	 * queue update module registers on vblank.
	 */
	if (state->pending_config) {
		mtk_ddp_comp_config(comp, state->pending_width,
				    state->pending_height,
				    state->pending_vrefresh, 0,
				    cmdq_handle);

		state->pending_config = false;
	}

	if (mtk_crtc->pending_planes) {
		for (i = 0; i < mtk_crtc->layer_nr; i++) {
			struct drm_plane *plane = &mtk_crtc->planes[i];
			struct mtk_plane_state *plane_state;

			plane_state = to_mtk_plane_state(plane->state);

			if (!plane_state->pending.config)
				continue;

			comp = mtk_drm_ddp_comp_for_plane(crtc, plane,
							  &local_layer);

			if (comp)
				mtk_ddp_comp_layer_config(comp, local_layer,
							  plane_state,
							  cmdq_handle);
			plane_state->pending.config = false;
		}
		mtk_crtc->pending_planes = false;
	}

	if (mtk_crtc->pending_async_planes) {
		for (i = 0; i < mtk_crtc->layer_nr; i++) {
			struct drm_plane *plane = &mtk_crtc->planes[i];
			struct mtk_plane_state *plane_state;

			plane_state = to_mtk_plane_state(plane->state);

			if (!plane_state->pending.async_config)
				continue;

			comp = mtk_drm_ddp_comp_for_plane(crtc, plane,
							  &local_layer);

			if (comp)
				mtk_ddp_comp_layer_config(comp, local_layer,
							  plane_state,
							  cmdq_handle);
			plane_state->pending.async_config = false;
		}
		mtk_crtc->pending_async_planes = false;
	}
}

static void mtk_drm_crtc_hw_config(struct mtk_drm_crtc *mtk_crtc)
{
#if IS_REACHABLE(CONFIG_MTK_CMDQ)
	struct cmdq_pkt *cmdq_handle;
#endif
	struct drm_crtc *crtc = &mtk_crtc->base;
	struct mtk_drm_private *priv = crtc->dev->dev_private;
	unsigned int pending_planes = 0, pending_async_planes = 0;
	int i;

	mutex_lock(&mtk_crtc->hw_lock);
	for (i = 0; i < mtk_crtc->layer_nr; i++) {
		struct drm_plane *plane = &mtk_crtc->planes[i];
		struct mtk_plane_state *plane_state;

		plane_state = to_mtk_plane_state(plane->state);
		if (plane_state->pending.dirty) {
			plane_state->pending.config = true;
			plane_state->pending.dirty = false;
			pending_planes |= BIT(i);
		} else if (plane_state->pending.async_dirty) {
			plane_state->pending.async_config = true;
			plane_state->pending.async_dirty = false;
			pending_async_planes |= BIT(i);
		}
	}
	if (pending_planes)
		mtk_crtc->pending_planes = true;
	if (pending_async_planes)
		mtk_crtc->pending_async_planes = true;

	if (priv->data->shadow_register) {
		mtk_disp_mutex_acquire(mtk_crtc->mutex);
		mtk_crtc_ddp_config(crtc, NULL);
		mtk_disp_mutex_release(mtk_crtc->mutex);
	}
#if IS_REACHABLE(CONFIG_MTK_CMDQ)
	if (mtk_crtc->cmdq_client) {
<<<<<<< HEAD
=======
		mbox_flush(mtk_crtc->cmdq_client->chan, 2000);
>>>>>>> 77a36a3a
		cmdq_handle = cmdq_pkt_create(mtk_crtc->cmdq_client, PAGE_SIZE);
		cmdq_pkt_clear_event(cmdq_handle, mtk_crtc->cmdq_event);
		cmdq_pkt_wfe(cmdq_handle, mtk_crtc->cmdq_event);
		mtk_crtc_ddp_config(crtc, cmdq_handle);
		cmdq_pkt_flush_async(cmdq_handle, ddp_cmdq_cb, cmdq_handle);
	}
#endif
	mutex_unlock(&mtk_crtc->hw_lock);
}

int mtk_drm_crtc_plane_check(struct drm_crtc *crtc, struct drm_plane *plane,
			     struct mtk_plane_state *state)
{
	unsigned int local_layer;
	struct mtk_ddp_comp *comp;

	comp = mtk_drm_ddp_comp_for_plane(crtc, plane, &local_layer);
	if (comp)
		return mtk_ddp_comp_layer_check(comp, local_layer, state);
	return 0;
}

void mtk_drm_crtc_async_update(struct drm_crtc *crtc, struct drm_plane *plane,
			       struct drm_plane_state *new_state)
{
	struct mtk_drm_crtc *mtk_crtc = to_mtk_crtc(crtc);
	const struct drm_plane_helper_funcs *plane_helper_funcs =
			plane->helper_private;

	if (!mtk_crtc->enabled)
		return;

	plane_helper_funcs->atomic_update(plane, new_state);
	mtk_drm_crtc_hw_config(mtk_crtc);
}

static void mtk_drm_crtc_atomic_enable(struct drm_crtc *crtc,
				       struct drm_crtc_state *old_state)
{
	struct mtk_drm_crtc *mtk_crtc = to_mtk_crtc(crtc);
	struct mtk_ddp_comp *comp = mtk_crtc->ddp_comp[0];
	int ret;

	DRM_DEBUG_DRIVER("%s %d\n", __func__, crtc->base.id);

	ret = mtk_smi_larb_get(comp->larb_dev);
	if (ret) {
		DRM_ERROR("Failed to get larb: %d\n", ret);
		return;
	}

	ret = mtk_crtc_ddp_hw_init(mtk_crtc);
	if (ret) {
		mtk_smi_larb_put(comp->larb_dev);
		return;
	}

	drm_crtc_vblank_on(crtc);
	mtk_crtc->enabled = true;
}

static void mtk_drm_crtc_atomic_disable(struct drm_crtc *crtc,
					struct drm_crtc_state *old_state)
{
	struct mtk_drm_crtc *mtk_crtc = to_mtk_crtc(crtc);
	struct mtk_ddp_comp *comp = mtk_crtc->ddp_comp[0];
	int i;

	DRM_DEBUG_DRIVER("%s %d\n", __func__, crtc->base.id);
	if (!mtk_crtc->enabled)
		return;

	/* Set all pending plane state to disabled */
	for (i = 0; i < mtk_crtc->layer_nr; i++) {
		struct drm_plane *plane = &mtk_crtc->planes[i];
		struct mtk_plane_state *plane_state;

		plane_state = to_mtk_plane_state(plane->state);
		plane_state->pending.enable = false;
		plane_state->pending.config = true;
	}
	mtk_crtc->pending_planes = true;

	mtk_drm_crtc_hw_config(mtk_crtc);
	/* Wait for planes to be disabled */
	drm_crtc_wait_one_vblank(crtc);

	drm_crtc_vblank_off(crtc);
	mtk_crtc_ddp_hw_fini(mtk_crtc);
	mtk_smi_larb_put(comp->larb_dev);

	mtk_crtc->enabled = false;
}

static void mtk_drm_crtc_atomic_begin(struct drm_crtc *crtc,
				      struct drm_crtc_state *old_crtc_state)
{
	struct mtk_crtc_state *state = to_mtk_crtc_state(crtc->state);
	struct mtk_drm_crtc *mtk_crtc = to_mtk_crtc(crtc);

	if (mtk_crtc->event && state->base.event)
		DRM_ERROR("new event while there is still a pending event\n");

	if (state->base.event) {
		state->base.event->pipe = drm_crtc_index(crtc);
		WARN_ON(drm_crtc_vblank_get(crtc) != 0);
		mtk_crtc->event = state->base.event;
		state->base.event = NULL;
	}
}

static void mtk_drm_crtc_atomic_flush(struct drm_crtc *crtc,
				      struct drm_crtc_state *old_crtc_state)
{
	struct mtk_drm_crtc *mtk_crtc = to_mtk_crtc(crtc);
	int i;

	if (mtk_crtc->event)
		mtk_crtc->pending_needs_vblank = true;
	if (crtc->state->color_mgmt_changed)
		for (i = 0; i < mtk_crtc->ddp_comp_nr; i++) {
			mtk_ddp_gamma_set(mtk_crtc->ddp_comp[i], crtc->state);
			mtk_ddp_ctm_set(mtk_crtc->ddp_comp[i], crtc->state);
		}
	mtk_drm_crtc_hw_config(mtk_crtc);
}

static const struct drm_crtc_funcs mtk_crtc_funcs = {
	.set_config		= drm_atomic_helper_set_config,
	.page_flip		= drm_atomic_helper_page_flip,
	.destroy		= mtk_drm_crtc_destroy,
	.reset			= mtk_drm_crtc_reset,
	.atomic_duplicate_state	= mtk_drm_crtc_duplicate_state,
	.atomic_destroy_state	= mtk_drm_crtc_destroy_state,
	.gamma_set		= drm_atomic_helper_legacy_gamma_set,
	.enable_vblank		= mtk_drm_crtc_enable_vblank,
	.disable_vblank		= mtk_drm_crtc_disable_vblank,
};

static const struct drm_crtc_helper_funcs mtk_crtc_helper_funcs = {
	.mode_fixup	= mtk_drm_crtc_mode_fixup,
	.mode_set_nofb	= mtk_drm_crtc_mode_set_nofb,
	.atomic_begin	= mtk_drm_crtc_atomic_begin,
	.atomic_flush	= mtk_drm_crtc_atomic_flush,
	.atomic_enable	= mtk_drm_crtc_atomic_enable,
	.atomic_disable	= mtk_drm_crtc_atomic_disable,
};

static int mtk_drm_crtc_init(struct drm_device *drm,
			     struct mtk_drm_crtc *mtk_crtc,
			     unsigned int pipe)
{
	struct drm_plane *primary = NULL;
	struct drm_plane *cursor = NULL;
	int i, ret;

	for (i = 0; i < mtk_crtc->layer_nr; i++) {
		if (mtk_crtc->planes[i].type == DRM_PLANE_TYPE_PRIMARY)
			primary = &mtk_crtc->planes[i];
		else if (mtk_crtc->planes[i].type == DRM_PLANE_TYPE_CURSOR)
			cursor = &mtk_crtc->planes[i];
	}

	ret = drm_crtc_init_with_planes(drm, &mtk_crtc->base, primary, cursor,
					&mtk_crtc_funcs, NULL);
	if (ret)
		goto err_cleanup_crtc;

	drm_crtc_helper_add(&mtk_crtc->base, &mtk_crtc_helper_funcs);

	return 0;

err_cleanup_crtc:
	drm_crtc_cleanup(&mtk_crtc->base);
	return ret;
}

void mtk_crtc_ddp_irq(struct drm_crtc *crtc, struct mtk_ddp_comp *comp)
{
	struct mtk_drm_crtc *mtk_crtc = to_mtk_crtc(crtc);
	struct mtk_drm_private *priv = crtc->dev->dev_private;

#if IS_REACHABLE(CONFIG_MTK_CMDQ)
	if (!priv->data->shadow_register && !mtk_crtc->cmdq_client)
#else
	if (!priv->data->shadow_register)
#endif
		mtk_crtc_ddp_config(crtc, NULL);

	mtk_drm_finish_page_flip(mtk_crtc);
}

static int mtk_drm_crtc_num_comp_planes(struct mtk_drm_crtc *mtk_crtc,
					int comp_idx)
{
	struct mtk_ddp_comp *comp;

	if (comp_idx > 1)
		return 0;

	comp = mtk_crtc->ddp_comp[comp_idx];
	if (!comp->funcs)
		return 0;

	if (comp_idx == 1 && !comp->funcs->bgclr_in_on)
		return 0;

	return mtk_ddp_comp_layer_nr(comp);
}

static inline
enum drm_plane_type mtk_drm_crtc_plane_type(unsigned int plane_idx,
					    unsigned int num_planes)
{
	if (plane_idx == 0)
		return DRM_PLANE_TYPE_PRIMARY;
	else if (plane_idx == (num_planes - 1))
		return DRM_PLANE_TYPE_CURSOR;
	else
		return DRM_PLANE_TYPE_OVERLAY;

}

static int mtk_drm_crtc_init_comp_planes(struct drm_device *drm_dev,
					 struct mtk_drm_crtc *mtk_crtc,
					 int comp_idx, int pipe)
{
	int num_planes = mtk_drm_crtc_num_comp_planes(mtk_crtc, comp_idx);
	struct mtk_ddp_comp *comp = mtk_crtc->ddp_comp[comp_idx];
	int i, ret;

	for (i = 0; i < num_planes; i++) {
		ret = mtk_plane_init(drm_dev,
				&mtk_crtc->planes[mtk_crtc->layer_nr],
				BIT(pipe),
				mtk_drm_crtc_plane_type(mtk_crtc->layer_nr,
							num_planes),
				mtk_ddp_comp_supported_rotations(comp));
		if (ret)
			return ret;

		mtk_crtc->layer_nr++;
	}
	return 0;
}

int mtk_drm_crtc_create(struct drm_device *drm_dev,
			const enum mtk_ddp_comp_id *path, unsigned int path_len)
{
	struct mtk_drm_private *priv = drm_dev->dev_private;
	struct device *dev = drm_dev->dev;
	struct mtk_drm_crtc *mtk_crtc;
	unsigned int num_comp_planes = 0;
	int pipe = priv->num_pipes;
	int ret;
	int i;
	bool has_ctm = false;
	uint gamma_lut_size = 0;

	if (!path)
		return 0;

	for (i = 0; i < path_len; i++) {
		enum mtk_ddp_comp_id comp_id = path[i];
		struct device_node *node;

		node = priv->comp_node[comp_id];
		if (!node) {
			dev_info(dev,
				 "Not creating crtc %d because component %d is disabled or missing\n",
				 pipe, comp_id);
			return 0;
		}
	}

	mtk_crtc = devm_kzalloc(dev, sizeof(*mtk_crtc), GFP_KERNEL);
	if (!mtk_crtc)
		return -ENOMEM;

	mtk_crtc->config_regs = priv->config_regs;
	mtk_crtc->ddp_comp_nr = path_len;
	mtk_crtc->ddp_comp = devm_kmalloc_array(dev, mtk_crtc->ddp_comp_nr,
						sizeof(*mtk_crtc->ddp_comp),
						GFP_KERNEL);
	if (!mtk_crtc->ddp_comp)
		return -ENOMEM;

	mtk_crtc->mutex = mtk_disp_mutex_get(priv->mutex_dev, pipe);
	if (IS_ERR(mtk_crtc->mutex)) {
		ret = PTR_ERR(mtk_crtc->mutex);
		dev_err(dev, "Failed to get mutex: %d\n", ret);
		return ret;
	}

	for (i = 0; i < mtk_crtc->ddp_comp_nr; i++) {
		enum mtk_ddp_comp_id comp_id = path[i];
		struct mtk_ddp_comp *comp;
		struct device_node *node;

		node = priv->comp_node[comp_id];
		comp = priv->ddp_comp[comp_id];
		if (!comp) {
			dev_err(dev, "Component %pOF not initialized\n", node);
			ret = -ENODEV;
			return ret;
		}

		mtk_crtc->ddp_comp[i] = comp;

		if (comp->funcs) {
			if (comp->funcs->gamma_set)
				gamma_lut_size = MTK_LUT_SIZE;

			if (comp->funcs->ctm_set)
				has_ctm = true;
		}
	}

	for (i = 0; i < mtk_crtc->ddp_comp_nr; i++)
		num_comp_planes += mtk_drm_crtc_num_comp_planes(mtk_crtc, i);

	mtk_crtc->planes = devm_kcalloc(dev, num_comp_planes,
					sizeof(struct drm_plane), GFP_KERNEL);

	for (i = 0; i < mtk_crtc->ddp_comp_nr; i++) {
		ret = mtk_drm_crtc_init_comp_planes(drm_dev, mtk_crtc, i,
						    pipe);
		if (ret)
			return ret;
	}

	ret = mtk_drm_crtc_init(drm_dev, mtk_crtc, pipe);
	if (ret < 0)
		return ret;

	if (gamma_lut_size)
		drm_mode_crtc_set_gamma_size(&mtk_crtc->base, gamma_lut_size);
	drm_crtc_enable_color_mgmt(&mtk_crtc->base, 0, has_ctm, gamma_lut_size);
	priv->num_pipes++;
	mutex_init(&mtk_crtc->hw_lock);

#if IS_REACHABLE(CONFIG_MTK_CMDQ)
	mtk_crtc->cmdq_client =
			cmdq_mbox_create(dev, drm_crtc_index(&mtk_crtc->base),
					 2000);
	if (IS_ERR(mtk_crtc->cmdq_client)) {
		dev_dbg(dev, "mtk_crtc %d failed to create mailbox client, writing register by CPU now\n",
			drm_crtc_index(&mtk_crtc->base));
		mtk_crtc->cmdq_client = NULL;
	}
<<<<<<< HEAD
	ret = of_property_read_u32_index(dev->of_node, "mediatek,gce-events",
=======
	ret = of_property_read_u32_index(priv->mutex_node,
					 "mediatek,gce-events",
>>>>>>> 77a36a3a
					 drm_crtc_index(&mtk_crtc->base),
					 &mtk_crtc->cmdq_event);
	if (ret)
		dev_dbg(dev, "mtk_crtc %d failed to get mediatek,gce-events property\n",
			drm_crtc_index(&mtk_crtc->base));
#endif
	return 0;
}<|MERGE_RESOLUTION|>--- conflicted
+++ resolved
@@ -486,10 +486,7 @@
 	}
 #if IS_REACHABLE(CONFIG_MTK_CMDQ)
 	if (mtk_crtc->cmdq_client) {
-<<<<<<< HEAD
-=======
 		mbox_flush(mtk_crtc->cmdq_client->chan, 2000);
->>>>>>> 77a36a3a
 		cmdq_handle = cmdq_pkt_create(mtk_crtc->cmdq_client, PAGE_SIZE);
 		cmdq_pkt_clear_event(cmdq_handle, mtk_crtc->cmdq_event);
 		cmdq_pkt_wfe(cmdq_handle, mtk_crtc->cmdq_event);
@@ -840,12 +837,8 @@
 			drm_crtc_index(&mtk_crtc->base));
 		mtk_crtc->cmdq_client = NULL;
 	}
-<<<<<<< HEAD
-	ret = of_property_read_u32_index(dev->of_node, "mediatek,gce-events",
-=======
 	ret = of_property_read_u32_index(priv->mutex_node,
 					 "mediatek,gce-events",
->>>>>>> 77a36a3a
 					 drm_crtc_index(&mtk_crtc->base),
 					 &mtk_crtc->cmdq_event);
 	if (ret)
