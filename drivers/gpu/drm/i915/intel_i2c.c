--- conflicted
+++ resolved
@@ -636,11 +636,7 @@
 	if (HAS_PCH_NOP(dev))
 		return 0;
 
-<<<<<<< HEAD
-	if (IS_VALLEYVIEW(dev))
-=======
 	if (IS_VALLEYVIEW(dev) || IS_CHERRYVIEW(dev))
->>>>>>> 1df59b84
 		dev_priv->gpio_mmio_base = VLV_DISPLAY_BASE;
 	else if (!HAS_GMCH_DISPLAY(dev_priv))
 		dev_priv->gpio_mmio_base =
