// SPDX-License-Identifier: GPL-2.0-only
/*
 * Contains CPU feature definitions
 *
 * Copyright (C) 2015 ARM Ltd.
 *
 * A note for the weary kernel hacker: the code here is confusing and hard to
 * follow! That's partly because it's solving a nasty problem, but also because
 * there's a little bit of over-abstraction that tends to obscure what's going
 * on behind a maze of helper functions and macros.
 *
 * The basic problem is that hardware folks have started gluing together CPUs
 * with distinct architectural features; in some cases even creating SoCs where
 * user-visible instructions are available only on a subset of the available
 * cores. We try to address this by snapshotting the feature registers of the
 * boot CPU and comparing these with the feature registers of each secondary
 * CPU when bringing them up. If there is a mismatch, then we update the
 * snapshot state to indicate the lowest-common denominator of the feature,
 * known as the "safe" value. This snapshot state can be queried to view the
 * "sanitised" value of a feature register.
 *
 * The sanitised register values are used to decide which capabilities we
 * have in the system. These may be in the form of traditional "hwcaps"
 * advertised to userspace or internal "cpucaps" which are used to configure
 * things like alternative patching and static keys. While a feature mismatch
 * may result in a TAINT_CPU_OUT_OF_SPEC kernel taint, a capability mismatch
 * may prevent a CPU from being onlined at all.
 *
 * Some implementation details worth remembering:
 *
 * - Mismatched features are *always* sanitised to a "safe" value, which
 *   usually indicates that the feature is not supported.
 *
 * - A mismatched feature marked with FTR_STRICT will cause a "SANITY CHECK"
 *   warning when onlining an offending CPU and the kernel will be tainted
 *   with TAINT_CPU_OUT_OF_SPEC.
 *
 * - Features marked as FTR_VISIBLE have their sanitised value visible to
 *   userspace. FTR_VISIBLE features in registers that are only visible
 *   to EL0 by trapping *must* have a corresponding HWCAP so that late
 *   onlining of CPUs cannot lead to features disappearing at runtime.
 *
 * - A "feature" is typically a 4-bit register field. A "capability" is the
 *   high-level description derived from the sanitised field value.
 *
 * - Read the Arm ARM (DDI 0487F.a) section D13.1.3 ("Principles of the ID
 *   scheme for fields in ID registers") to understand when feature fields
 *   may be signed or unsigned (FTR_SIGNED and FTR_UNSIGNED accordingly).
 *
 * - KVM exposes its own view of the feature registers to guest operating
 *   systems regardless of FTR_VISIBLE. This is typically driven from the
 *   sanitised register values to allow virtual CPUs to be migrated between
 *   arbitrary physical CPUs, but some features not present on the host are
 *   also advertised and emulated. Look at sys_reg_descs[] for the gory
 *   details.
 *
 * - If the arm64_ftr_bits[] for a register has a missing field, then this
 *   field is treated as STRICT RES0, including for read_sanitised_ftr_reg().
 *   This is stronger than FTR_HIDDEN and can be used to hide features from
 *   KVM guests.
 */

#define pr_fmt(fmt) "CPU features: " fmt

#include <linux/bsearch.h>
#include <linux/cpumask.h>
#include <linux/crash_dump.h>
#include <linux/sort.h>
#include <linux/stop_machine.h>
#include <linux/sysfs.h>
#include <linux/types.h>
#include <linux/minmax.h>
#include <linux/mm.h>
#include <linux/cpu.h>
#include <linux/kasan.h>
#include <linux/percpu.h>

#include <asm/cpu.h>
#include <asm/cpufeature.h>
#include <asm/cpu_ops.h>
#include <asm/fpsimd.h>
#include <asm/insn.h>
#include <asm/kvm_host.h>
#include <asm/mmu_context.h>
#include <asm/mte.h>
#include <asm/processor.h>
#include <asm/smp.h>
#include <asm/sysreg.h>
#include <asm/traps.h>
#include <asm/vectors.h>
#include <asm/virt.h>

/* Kernel representation of AT_HWCAP and AT_HWCAP2 */
static unsigned long elf_hwcap __read_mostly;

#ifdef CONFIG_COMPAT
#define COMPAT_ELF_HWCAP_DEFAULT	\
				(COMPAT_HWCAP_HALF|COMPAT_HWCAP_THUMB|\
				 COMPAT_HWCAP_FAST_MULT|COMPAT_HWCAP_EDSP|\
				 COMPAT_HWCAP_TLS|COMPAT_HWCAP_IDIV|\
				 COMPAT_HWCAP_LPAE)
unsigned int compat_elf_hwcap __read_mostly = COMPAT_ELF_HWCAP_DEFAULT;
unsigned int compat_elf_hwcap2 __read_mostly;
#endif

DECLARE_BITMAP(cpu_hwcaps, ARM64_NCAPS);
EXPORT_SYMBOL(cpu_hwcaps);
static struct arm64_cpu_capabilities const __ro_after_init *cpu_hwcaps_ptrs[ARM64_NCAPS];

/* Need also bit for ARM64_CB_PATCH */
DECLARE_BITMAP(boot_capabilities, ARM64_NPATCHABLE);

bool arm64_use_ng_mappings = false;
EXPORT_SYMBOL(arm64_use_ng_mappings);

DEFINE_PER_CPU_READ_MOSTLY(const char *, this_cpu_vector) = vectors;

/*
 * Permit PER_LINUX32 and execve() of 32-bit binaries even if not all CPUs
 * support it?
 */
static bool __read_mostly allow_mismatched_32bit_el0;

/*
 * Static branch enabled only if allow_mismatched_32bit_el0 is set and we have
 * seen at least one CPU capable of 32-bit EL0.
 */
DEFINE_STATIC_KEY_FALSE(arm64_mismatched_32bit_el0);

/*
 * Mask of CPUs supporting 32-bit EL0.
 * Only valid if arm64_mismatched_32bit_el0 is enabled.
 */
static cpumask_var_t cpu_32bit_el0_mask __cpumask_var_read_mostly;

/*
 * Flag to indicate if we have computed the system wide
 * capabilities based on the boot time active CPUs. This
 * will be used to determine if a new booting CPU should
 * go through the verification process to make sure that it
 * supports the system capabilities, without using a hotplug
 * notifier. This is also used to decide if we could use
 * the fast path for checking constant CPU caps.
 */
DEFINE_STATIC_KEY_FALSE(arm64_const_caps_ready);
EXPORT_SYMBOL(arm64_const_caps_ready);
static inline void finalize_system_capabilities(void)
{
	static_branch_enable(&arm64_const_caps_ready);
}

void dump_cpu_features(void)
{
	/* file-wide pr_fmt adds "CPU features: " prefix */
	pr_emerg("0x%*pb\n", ARM64_NCAPS, &cpu_hwcaps);
}

DEFINE_STATIC_KEY_ARRAY_FALSE(cpu_hwcap_keys, ARM64_NCAPS);
EXPORT_SYMBOL(cpu_hwcap_keys);

#define __ARM64_FTR_BITS(SIGNED, VISIBLE, STRICT, TYPE, SHIFT, WIDTH, SAFE_VAL) \
	{						\
		.sign = SIGNED,				\
		.visible = VISIBLE,			\
		.strict = STRICT,			\
		.type = TYPE,				\
		.shift = SHIFT,				\
		.width = WIDTH,				\
		.safe_val = SAFE_VAL,			\
	}

/* Define a feature with unsigned values */
#define ARM64_FTR_BITS(VISIBLE, STRICT, TYPE, SHIFT, WIDTH, SAFE_VAL) \
	__ARM64_FTR_BITS(FTR_UNSIGNED, VISIBLE, STRICT, TYPE, SHIFT, WIDTH, SAFE_VAL)

/* Define a feature with a signed value */
#define S_ARM64_FTR_BITS(VISIBLE, STRICT, TYPE, SHIFT, WIDTH, SAFE_VAL) \
	__ARM64_FTR_BITS(FTR_SIGNED, VISIBLE, STRICT, TYPE, SHIFT, WIDTH, SAFE_VAL)

#define ARM64_FTR_END					\
	{						\
		.width = 0,				\
	}

static void cpu_enable_cnp(struct arm64_cpu_capabilities const *cap);

static bool __system_matches_cap(unsigned int n);

/*
 * NOTE: Any changes to the visibility of features should be kept in
 * sync with the documentation of the CPU feature register ABI.
 */
static const struct arm64_ftr_bits ftr_id_aa64isar0[] = {
	ARM64_FTR_BITS(FTR_VISIBLE, FTR_STRICT, FTR_LOWER_SAFE, ID_AA64ISAR0_EL1_RNDR_SHIFT, 4, 0),
	ARM64_FTR_BITS(FTR_HIDDEN, FTR_STRICT, FTR_LOWER_SAFE, ID_AA64ISAR0_EL1_TLB_SHIFT, 4, 0),
	ARM64_FTR_BITS(FTR_VISIBLE, FTR_STRICT, FTR_LOWER_SAFE, ID_AA64ISAR0_EL1_TS_SHIFT, 4, 0),
	ARM64_FTR_BITS(FTR_VISIBLE, FTR_STRICT, FTR_LOWER_SAFE, ID_AA64ISAR0_EL1_FHM_SHIFT, 4, 0),
	ARM64_FTR_BITS(FTR_VISIBLE, FTR_STRICT, FTR_LOWER_SAFE, ID_AA64ISAR0_EL1_DP_SHIFT, 4, 0),
	ARM64_FTR_BITS(FTR_VISIBLE, FTR_STRICT, FTR_LOWER_SAFE, ID_AA64ISAR0_EL1_SM4_SHIFT, 4, 0),
	ARM64_FTR_BITS(FTR_VISIBLE, FTR_STRICT, FTR_LOWER_SAFE, ID_AA64ISAR0_EL1_SM3_SHIFT, 4, 0),
	ARM64_FTR_BITS(FTR_VISIBLE, FTR_STRICT, FTR_LOWER_SAFE, ID_AA64ISAR0_EL1_SHA3_SHIFT, 4, 0),
	ARM64_FTR_BITS(FTR_VISIBLE, FTR_STRICT, FTR_LOWER_SAFE, ID_AA64ISAR0_EL1_RDM_SHIFT, 4, 0),
	ARM64_FTR_BITS(FTR_VISIBLE, FTR_STRICT, FTR_LOWER_SAFE, ID_AA64ISAR0_EL1_ATOMIC_SHIFT, 4, 0),
	ARM64_FTR_BITS(FTR_VISIBLE, FTR_STRICT, FTR_LOWER_SAFE, ID_AA64ISAR0_EL1_CRC32_SHIFT, 4, 0),
	ARM64_FTR_BITS(FTR_VISIBLE, FTR_STRICT, FTR_LOWER_SAFE, ID_AA64ISAR0_EL1_SHA2_SHIFT, 4, 0),
	ARM64_FTR_BITS(FTR_VISIBLE, FTR_STRICT, FTR_LOWER_SAFE, ID_AA64ISAR0_EL1_SHA1_SHIFT, 4, 0),
	ARM64_FTR_BITS(FTR_VISIBLE, FTR_STRICT, FTR_LOWER_SAFE, ID_AA64ISAR0_EL1_AES_SHIFT, 4, 0),
	ARM64_FTR_END,
};

static const struct arm64_ftr_bits ftr_id_aa64isar1[] = {
	ARM64_FTR_BITS(FTR_VISIBLE, FTR_STRICT, FTR_LOWER_SAFE, ID_AA64ISAR1_I8MM_SHIFT, 4, 0),
	ARM64_FTR_BITS(FTR_VISIBLE, FTR_STRICT, FTR_LOWER_SAFE, ID_AA64ISAR1_DGH_SHIFT, 4, 0),
	ARM64_FTR_BITS(FTR_VISIBLE, FTR_STRICT, FTR_LOWER_SAFE, ID_AA64ISAR1_BF16_SHIFT, 4, 0),
	ARM64_FTR_BITS(FTR_HIDDEN, FTR_STRICT, FTR_LOWER_SAFE, ID_AA64ISAR1_SPECRES_SHIFT, 4, 0),
	ARM64_FTR_BITS(FTR_VISIBLE, FTR_STRICT, FTR_LOWER_SAFE, ID_AA64ISAR1_SB_SHIFT, 4, 0),
	ARM64_FTR_BITS(FTR_VISIBLE, FTR_STRICT, FTR_LOWER_SAFE, ID_AA64ISAR1_FRINTTS_SHIFT, 4, 0),
	ARM64_FTR_BITS(FTR_VISIBLE_IF_IS_ENABLED(CONFIG_ARM64_PTR_AUTH),
		       FTR_STRICT, FTR_LOWER_SAFE, ID_AA64ISAR1_GPI_SHIFT, 4, 0),
	ARM64_FTR_BITS(FTR_VISIBLE_IF_IS_ENABLED(CONFIG_ARM64_PTR_AUTH),
		       FTR_STRICT, FTR_LOWER_SAFE, ID_AA64ISAR1_GPA_SHIFT, 4, 0),
	ARM64_FTR_BITS(FTR_VISIBLE, FTR_STRICT, FTR_LOWER_SAFE, ID_AA64ISAR1_LRCPC_SHIFT, 4, 0),
	ARM64_FTR_BITS(FTR_VISIBLE, FTR_STRICT, FTR_LOWER_SAFE, ID_AA64ISAR1_FCMA_SHIFT, 4, 0),
	ARM64_FTR_BITS(FTR_VISIBLE, FTR_STRICT, FTR_LOWER_SAFE, ID_AA64ISAR1_JSCVT_SHIFT, 4, 0),
	ARM64_FTR_BITS(FTR_VISIBLE_IF_IS_ENABLED(CONFIG_ARM64_PTR_AUTH),
		       FTR_STRICT, FTR_EXACT, ID_AA64ISAR1_API_SHIFT, 4, 0),
	ARM64_FTR_BITS(FTR_VISIBLE_IF_IS_ENABLED(CONFIG_ARM64_PTR_AUTH),
		       FTR_STRICT, FTR_EXACT, ID_AA64ISAR1_APA_SHIFT, 4, 0),
	ARM64_FTR_BITS(FTR_VISIBLE, FTR_STRICT, FTR_LOWER_SAFE, ID_AA64ISAR1_DPB_SHIFT, 4, 0),
	ARM64_FTR_END,
};

static const struct arm64_ftr_bits ftr_id_aa64isar2[] = {
	ARM64_FTR_BITS(FTR_HIDDEN, FTR_STRICT, FTR_HIGHER_SAFE, ID_AA64ISAR2_CLEARBHB_SHIFT, 4, 0),
	ARM64_FTR_BITS(FTR_VISIBLE_IF_IS_ENABLED(CONFIG_ARM64_PTR_AUTH),
		       FTR_STRICT, FTR_EXACT, ID_AA64ISAR2_APA3_SHIFT, 4, 0),
	ARM64_FTR_BITS(FTR_VISIBLE_IF_IS_ENABLED(CONFIG_ARM64_PTR_AUTH),
		       FTR_STRICT, FTR_LOWER_SAFE, ID_AA64ISAR2_GPA3_SHIFT, 4, 0),
	ARM64_FTR_BITS(FTR_VISIBLE, FTR_NONSTRICT, FTR_LOWER_SAFE, ID_AA64ISAR2_RPRES_SHIFT, 4, 0),
	ARM64_FTR_BITS(FTR_VISIBLE, FTR_NONSTRICT, FTR_LOWER_SAFE, ID_AA64ISAR2_WFXT_SHIFT, 4, 0),
	ARM64_FTR_END,
};

static const struct arm64_ftr_bits ftr_id_aa64pfr0[] = {
	ARM64_FTR_BITS(FTR_HIDDEN, FTR_NONSTRICT, FTR_LOWER_SAFE, ID_AA64PFR0_CSV3_SHIFT, 4, 0),
	ARM64_FTR_BITS(FTR_HIDDEN, FTR_NONSTRICT, FTR_LOWER_SAFE, ID_AA64PFR0_CSV2_SHIFT, 4, 0),
	ARM64_FTR_BITS(FTR_VISIBLE, FTR_STRICT, FTR_LOWER_SAFE, ID_AA64PFR0_DIT_SHIFT, 4, 0),
	ARM64_FTR_BITS(FTR_HIDDEN, FTR_NONSTRICT, FTR_LOWER_SAFE, ID_AA64PFR0_AMU_SHIFT, 4, 0),
	ARM64_FTR_BITS(FTR_HIDDEN, FTR_STRICT, FTR_LOWER_SAFE, ID_AA64PFR0_MPAM_SHIFT, 4, 0),
	ARM64_FTR_BITS(FTR_HIDDEN, FTR_NONSTRICT, FTR_LOWER_SAFE, ID_AA64PFR0_SEL2_SHIFT, 4, 0),
	ARM64_FTR_BITS(FTR_VISIBLE_IF_IS_ENABLED(CONFIG_ARM64_SVE),
				   FTR_STRICT, FTR_LOWER_SAFE, ID_AA64PFR0_SVE_SHIFT, 4, 0),
	ARM64_FTR_BITS(FTR_HIDDEN, FTR_STRICT, FTR_LOWER_SAFE, ID_AA64PFR0_RAS_SHIFT, 4, 0),
	ARM64_FTR_BITS(FTR_HIDDEN, FTR_STRICT, FTR_LOWER_SAFE, ID_AA64PFR0_GIC_SHIFT, 4, 0),
	S_ARM64_FTR_BITS(FTR_VISIBLE, FTR_STRICT, FTR_LOWER_SAFE, ID_AA64PFR0_ASIMD_SHIFT, 4, ID_AA64PFR0_ASIMD_NI),
	S_ARM64_FTR_BITS(FTR_VISIBLE, FTR_STRICT, FTR_LOWER_SAFE, ID_AA64PFR0_FP_SHIFT, 4, ID_AA64PFR0_FP_NI),
	ARM64_FTR_BITS(FTR_HIDDEN, FTR_NONSTRICT, FTR_LOWER_SAFE, ID_AA64PFR0_EL3_SHIFT, 4, 0),
	ARM64_FTR_BITS(FTR_HIDDEN, FTR_NONSTRICT, FTR_LOWER_SAFE, ID_AA64PFR0_EL2_SHIFT, 4, 0),
	ARM64_FTR_BITS(FTR_HIDDEN, FTR_NONSTRICT, FTR_LOWER_SAFE, ID_AA64PFR0_EL1_SHIFT, 4, ID_AA64PFR0_ELx_64BIT_ONLY),
	ARM64_FTR_BITS(FTR_HIDDEN, FTR_NONSTRICT, FTR_LOWER_SAFE, ID_AA64PFR0_EL0_SHIFT, 4, ID_AA64PFR0_ELx_64BIT_ONLY),
	ARM64_FTR_END,
};

static const struct arm64_ftr_bits ftr_id_aa64pfr1[] = {
	ARM64_FTR_BITS(FTR_VISIBLE_IF_IS_ENABLED(CONFIG_ARM64_SME),
		       FTR_STRICT, FTR_LOWER_SAFE, ID_AA64PFR1_SME_SHIFT, 4, 0),
	ARM64_FTR_BITS(FTR_HIDDEN, FTR_STRICT, FTR_LOWER_SAFE, ID_AA64PFR1_MPAMFRAC_SHIFT, 4, 0),
	ARM64_FTR_BITS(FTR_HIDDEN, FTR_STRICT, FTR_LOWER_SAFE, ID_AA64PFR1_RASFRAC_SHIFT, 4, 0),
	ARM64_FTR_BITS(FTR_VISIBLE_IF_IS_ENABLED(CONFIG_ARM64_MTE),
		       FTR_STRICT, FTR_LOWER_SAFE, ID_AA64PFR1_MTE_SHIFT, 4, ID_AA64PFR1_MTE_NI),
	ARM64_FTR_BITS(FTR_VISIBLE, FTR_NONSTRICT, FTR_LOWER_SAFE, ID_AA64PFR1_SSBS_SHIFT, 4, ID_AA64PFR1_SSBS_PSTATE_NI),
	ARM64_FTR_BITS(FTR_VISIBLE_IF_IS_ENABLED(CONFIG_ARM64_BTI),
				    FTR_STRICT, FTR_LOWER_SAFE, ID_AA64PFR1_BT_SHIFT, 4, 0),
	ARM64_FTR_END,
};

static const struct arm64_ftr_bits ftr_id_aa64zfr0[] = {
	ARM64_FTR_BITS(FTR_VISIBLE_IF_IS_ENABLED(CONFIG_ARM64_SVE),
		       FTR_STRICT, FTR_LOWER_SAFE, ID_AA64ZFR0_F64MM_SHIFT, 4, 0),
	ARM64_FTR_BITS(FTR_VISIBLE_IF_IS_ENABLED(CONFIG_ARM64_SVE),
		       FTR_STRICT, FTR_LOWER_SAFE, ID_AA64ZFR0_F32MM_SHIFT, 4, 0),
	ARM64_FTR_BITS(FTR_VISIBLE_IF_IS_ENABLED(CONFIG_ARM64_SVE),
		       FTR_STRICT, FTR_LOWER_SAFE, ID_AA64ZFR0_I8MM_SHIFT, 4, 0),
	ARM64_FTR_BITS(FTR_VISIBLE_IF_IS_ENABLED(CONFIG_ARM64_SVE),
		       FTR_STRICT, FTR_LOWER_SAFE, ID_AA64ZFR0_SM4_SHIFT, 4, 0),
	ARM64_FTR_BITS(FTR_VISIBLE_IF_IS_ENABLED(CONFIG_ARM64_SVE),
		       FTR_STRICT, FTR_LOWER_SAFE, ID_AA64ZFR0_SHA3_SHIFT, 4, 0),
	ARM64_FTR_BITS(FTR_VISIBLE_IF_IS_ENABLED(CONFIG_ARM64_SVE),
		       FTR_STRICT, FTR_LOWER_SAFE, ID_AA64ZFR0_BF16_SHIFT, 4, 0),
	ARM64_FTR_BITS(FTR_VISIBLE_IF_IS_ENABLED(CONFIG_ARM64_SVE),
		       FTR_STRICT, FTR_LOWER_SAFE, ID_AA64ZFR0_BITPERM_SHIFT, 4, 0),
	ARM64_FTR_BITS(FTR_VISIBLE_IF_IS_ENABLED(CONFIG_ARM64_SVE),
		       FTR_STRICT, FTR_LOWER_SAFE, ID_AA64ZFR0_AES_SHIFT, 4, 0),
	ARM64_FTR_BITS(FTR_VISIBLE_IF_IS_ENABLED(CONFIG_ARM64_SVE),
		       FTR_STRICT, FTR_LOWER_SAFE, ID_AA64ZFR0_SVEVER_SHIFT, 4, 0),
	ARM64_FTR_END,
};

static const struct arm64_ftr_bits ftr_id_aa64smfr0[] = {
	ARM64_FTR_BITS(FTR_VISIBLE_IF_IS_ENABLED(CONFIG_ARM64_SME),
		       FTR_STRICT, FTR_EXACT, ID_AA64SMFR0_FA64_SHIFT, 1, 0),
	ARM64_FTR_BITS(FTR_VISIBLE_IF_IS_ENABLED(CONFIG_ARM64_SME),
		       FTR_STRICT, FTR_EXACT, ID_AA64SMFR0_I16I64_SHIFT, 4, 0),
	ARM64_FTR_BITS(FTR_VISIBLE_IF_IS_ENABLED(CONFIG_ARM64_SME),
		       FTR_STRICT, FTR_EXACT, ID_AA64SMFR0_F64F64_SHIFT, 1, 0),
	ARM64_FTR_BITS(FTR_VISIBLE_IF_IS_ENABLED(CONFIG_ARM64_SME),
		       FTR_STRICT, FTR_EXACT, ID_AA64SMFR0_I8I32_SHIFT, 4, 0),
	ARM64_FTR_BITS(FTR_VISIBLE_IF_IS_ENABLED(CONFIG_ARM64_SME),
		       FTR_STRICT, FTR_EXACT, ID_AA64SMFR0_F16F32_SHIFT, 1, 0),
	ARM64_FTR_BITS(FTR_VISIBLE_IF_IS_ENABLED(CONFIG_ARM64_SME),
		       FTR_STRICT, FTR_EXACT, ID_AA64SMFR0_B16F32_SHIFT, 1, 0),
	ARM64_FTR_BITS(FTR_VISIBLE_IF_IS_ENABLED(CONFIG_ARM64_SME),
		       FTR_STRICT, FTR_EXACT, ID_AA64SMFR0_F32F32_SHIFT, 1, 0),
	ARM64_FTR_END,
};

static const struct arm64_ftr_bits ftr_id_aa64mmfr0[] = {
	ARM64_FTR_BITS(FTR_VISIBLE, FTR_STRICT, FTR_LOWER_SAFE, ID_AA64MMFR0_ECV_SHIFT, 4, 0),
	ARM64_FTR_BITS(FTR_HIDDEN, FTR_STRICT, FTR_LOWER_SAFE, ID_AA64MMFR0_FGT_SHIFT, 4, 0),
	ARM64_FTR_BITS(FTR_HIDDEN, FTR_STRICT, FTR_LOWER_SAFE, ID_AA64MMFR0_EXS_SHIFT, 4, 0),
	/*
	 * Page size not being supported at Stage-2 is not fatal. You
	 * just give up KVM if PAGE_SIZE isn't supported there. Go fix
	 * your favourite nesting hypervisor.
	 *
	 * There is a small corner case where the hypervisor explicitly
	 * advertises a given granule size at Stage-2 (value 2) on some
	 * vCPUs, and uses the fallback to Stage-1 (value 0) for other
	 * vCPUs. Although this is not forbidden by the architecture, it
	 * indicates that the hypervisor is being silly (or buggy).
	 *
	 * We make no effort to cope with this and pretend that if these
	 * fields are inconsistent across vCPUs, then it isn't worth
	 * trying to bring KVM up.
	 */
	ARM64_FTR_BITS(FTR_HIDDEN, FTR_NONSTRICT, FTR_EXACT, ID_AA64MMFR0_TGRAN4_2_SHIFT, 4, 1),
	ARM64_FTR_BITS(FTR_HIDDEN, FTR_NONSTRICT, FTR_EXACT, ID_AA64MMFR0_TGRAN64_2_SHIFT, 4, 1),
	ARM64_FTR_BITS(FTR_HIDDEN, FTR_NONSTRICT, FTR_EXACT, ID_AA64MMFR0_TGRAN16_2_SHIFT, 4, 1),
	/*
	 * We already refuse to boot CPUs that don't support our configured
	 * page size, so we can only detect mismatches for a page size other
	 * than the one we're currently using. Unfortunately, SoCs like this
	 * exist in the wild so, even though we don't like it, we'll have to go
	 * along with it and treat them as non-strict.
	 */
	S_ARM64_FTR_BITS(FTR_HIDDEN, FTR_NONSTRICT, FTR_LOWER_SAFE, ID_AA64MMFR0_TGRAN4_SHIFT, 4, ID_AA64MMFR0_TGRAN4_NI),
	S_ARM64_FTR_BITS(FTR_HIDDEN, FTR_NONSTRICT, FTR_LOWER_SAFE, ID_AA64MMFR0_TGRAN64_SHIFT, 4, ID_AA64MMFR0_TGRAN64_NI),
	ARM64_FTR_BITS(FTR_HIDDEN, FTR_NONSTRICT, FTR_LOWER_SAFE, ID_AA64MMFR0_TGRAN16_SHIFT, 4, ID_AA64MMFR0_TGRAN16_NI),

	ARM64_FTR_BITS(FTR_HIDDEN, FTR_STRICT, FTR_LOWER_SAFE, ID_AA64MMFR0_BIGENDEL0_SHIFT, 4, 0),
	/* Linux shouldn't care about secure memory */
	ARM64_FTR_BITS(FTR_HIDDEN, FTR_NONSTRICT, FTR_LOWER_SAFE, ID_AA64MMFR0_SNSMEM_SHIFT, 4, 0),
	ARM64_FTR_BITS(FTR_HIDDEN, FTR_STRICT, FTR_LOWER_SAFE, ID_AA64MMFR0_BIGENDEL_SHIFT, 4, 0),
	ARM64_FTR_BITS(FTR_HIDDEN, FTR_STRICT, FTR_LOWER_SAFE, ID_AA64MMFR0_ASID_SHIFT, 4, 0),
	/*
	 * Differing PARange is fine as long as all peripherals and memory are mapped
	 * within the minimum PARange of all CPUs
	 */
	ARM64_FTR_BITS(FTR_HIDDEN, FTR_NONSTRICT, FTR_LOWER_SAFE, ID_AA64MMFR0_PARANGE_SHIFT, 4, 0),
	ARM64_FTR_END,
};

static const struct arm64_ftr_bits ftr_id_aa64mmfr1[] = {
	ARM64_FTR_BITS(FTR_VISIBLE, FTR_STRICT, FTR_LOWER_SAFE, ID_AA64MMFR1_AFP_SHIFT, 4, 0),
	ARM64_FTR_BITS(FTR_HIDDEN, FTR_STRICT, FTR_LOWER_SAFE, ID_AA64MMFR1_ETS_SHIFT, 4, 0),
	ARM64_FTR_BITS(FTR_HIDDEN, FTR_STRICT, FTR_LOWER_SAFE, ID_AA64MMFR1_TWED_SHIFT, 4, 0),
	ARM64_FTR_BITS(FTR_HIDDEN, FTR_STRICT, FTR_LOWER_SAFE, ID_AA64MMFR1_XNX_SHIFT, 4, 0),
	ARM64_FTR_BITS(FTR_HIDDEN, FTR_STRICT, FTR_HIGHER_SAFE, ID_AA64MMFR1_SPECSEI_SHIFT, 4, 0),
	ARM64_FTR_BITS(FTR_HIDDEN, FTR_STRICT, FTR_LOWER_SAFE, ID_AA64MMFR1_PAN_SHIFT, 4, 0),
	ARM64_FTR_BITS(FTR_HIDDEN, FTR_STRICT, FTR_LOWER_SAFE, ID_AA64MMFR1_LOR_SHIFT, 4, 0),
	ARM64_FTR_BITS(FTR_HIDDEN, FTR_STRICT, FTR_LOWER_SAFE, ID_AA64MMFR1_HPD_SHIFT, 4, 0),
	ARM64_FTR_BITS(FTR_HIDDEN, FTR_STRICT, FTR_LOWER_SAFE, ID_AA64MMFR1_VHE_SHIFT, 4, 0),
	ARM64_FTR_BITS(FTR_HIDDEN, FTR_STRICT, FTR_LOWER_SAFE, ID_AA64MMFR1_VMIDBITS_SHIFT, 4, 0),
	ARM64_FTR_BITS(FTR_HIDDEN, FTR_STRICT, FTR_LOWER_SAFE, ID_AA64MMFR1_HADBS_SHIFT, 4, 0),
	ARM64_FTR_END,
};

static const struct arm64_ftr_bits ftr_id_aa64mmfr2[] = {
	ARM64_FTR_BITS(FTR_HIDDEN, FTR_NONSTRICT, FTR_LOWER_SAFE, ID_AA64MMFR2_E0PD_SHIFT, 4, 0),
	ARM64_FTR_BITS(FTR_HIDDEN, FTR_STRICT, FTR_LOWER_SAFE, ID_AA64MMFR2_EVT_SHIFT, 4, 0),
	ARM64_FTR_BITS(FTR_HIDDEN, FTR_STRICT, FTR_LOWER_SAFE, ID_AA64MMFR2_BBM_SHIFT, 4, 0),
	ARM64_FTR_BITS(FTR_HIDDEN, FTR_STRICT, FTR_LOWER_SAFE, ID_AA64MMFR2_TTL_SHIFT, 4, 0),
	ARM64_FTR_BITS(FTR_HIDDEN, FTR_STRICT, FTR_LOWER_SAFE, ID_AA64MMFR2_FWB_SHIFT, 4, 0),
	ARM64_FTR_BITS(FTR_HIDDEN, FTR_STRICT, FTR_LOWER_SAFE, ID_AA64MMFR2_IDS_SHIFT, 4, 0),
	ARM64_FTR_BITS(FTR_VISIBLE, FTR_STRICT, FTR_LOWER_SAFE, ID_AA64MMFR2_AT_SHIFT, 4, 0),
	ARM64_FTR_BITS(FTR_HIDDEN, FTR_STRICT, FTR_LOWER_SAFE, ID_AA64MMFR2_ST_SHIFT, 4, 0),
	ARM64_FTR_BITS(FTR_HIDDEN, FTR_STRICT, FTR_LOWER_SAFE, ID_AA64MMFR2_NV_SHIFT, 4, 0),
	ARM64_FTR_BITS(FTR_HIDDEN, FTR_STRICT, FTR_LOWER_SAFE, ID_AA64MMFR2_CCIDX_SHIFT, 4, 0),
	ARM64_FTR_BITS(FTR_HIDDEN, FTR_STRICT, FTR_LOWER_SAFE, ID_AA64MMFR2_LVA_SHIFT, 4, 0),
	ARM64_FTR_BITS(FTR_HIDDEN, FTR_NONSTRICT, FTR_LOWER_SAFE, ID_AA64MMFR2_IESB_SHIFT, 4, 0),
	ARM64_FTR_BITS(FTR_HIDDEN, FTR_STRICT, FTR_LOWER_SAFE, ID_AA64MMFR2_LSM_SHIFT, 4, 0),
	ARM64_FTR_BITS(FTR_HIDDEN, FTR_STRICT, FTR_LOWER_SAFE, ID_AA64MMFR2_UAO_SHIFT, 4, 0),
	ARM64_FTR_BITS(FTR_HIDDEN, FTR_STRICT, FTR_LOWER_SAFE, ID_AA64MMFR2_CNP_SHIFT, 4, 0),
	ARM64_FTR_END,
};

static const struct arm64_ftr_bits ftr_ctr[] = {
	ARM64_FTR_BITS(FTR_VISIBLE, FTR_STRICT, FTR_EXACT, 31, 1, 1), /* RES1 */
	ARM64_FTR_BITS(FTR_VISIBLE, FTR_STRICT, FTR_LOWER_SAFE, CTR_DIC_SHIFT, 1, 1),
	ARM64_FTR_BITS(FTR_VISIBLE, FTR_STRICT, FTR_LOWER_SAFE, CTR_IDC_SHIFT, 1, 1),
	ARM64_FTR_BITS(FTR_VISIBLE, FTR_STRICT, FTR_HIGHER_OR_ZERO_SAFE, CTR_CWG_SHIFT, 4, 0),
	ARM64_FTR_BITS(FTR_VISIBLE, FTR_STRICT, FTR_HIGHER_OR_ZERO_SAFE, CTR_ERG_SHIFT, 4, 0),
	ARM64_FTR_BITS(FTR_VISIBLE, FTR_STRICT, FTR_LOWER_SAFE, CTR_DMINLINE_SHIFT, 4, 1),
	/*
	 * Linux can handle differing I-cache policies. Userspace JITs will
	 * make use of *minLine.
	 * If we have differing I-cache policies, report it as the weakest - VIPT.
	 */
	ARM64_FTR_BITS(FTR_VISIBLE, FTR_NONSTRICT, FTR_EXACT, CTR_L1IP_SHIFT, 2, ICACHE_POLICY_VIPT),	/* L1Ip */
	ARM64_FTR_BITS(FTR_VISIBLE, FTR_STRICT, FTR_LOWER_SAFE, CTR_IMINLINE_SHIFT, 4, 0),
	ARM64_FTR_END,
};

static struct arm64_ftr_override __ro_after_init no_override = { };

struct arm64_ftr_reg arm64_ftr_reg_ctrel0 = {
	.name		= "SYS_CTR_EL0",
	.ftr_bits	= ftr_ctr,
	.override	= &no_override,
};

static const struct arm64_ftr_bits ftr_id_mmfr0[] = {
	S_ARM64_FTR_BITS(FTR_HIDDEN, FTR_STRICT, FTR_LOWER_SAFE, ID_MMFR0_INNERSHR_SHIFT, 4, 0xf),
	ARM64_FTR_BITS(FTR_HIDDEN, FTR_STRICT, FTR_LOWER_SAFE, ID_MMFR0_FCSE_SHIFT, 4, 0),
	ARM64_FTR_BITS(FTR_HIDDEN, FTR_NONSTRICT, FTR_LOWER_SAFE, ID_MMFR0_AUXREG_SHIFT, 4, 0),
	ARM64_FTR_BITS(FTR_HIDDEN, FTR_STRICT, FTR_LOWER_SAFE, ID_MMFR0_TCM_SHIFT, 4, 0),
	ARM64_FTR_BITS(FTR_HIDDEN, FTR_STRICT, FTR_LOWER_SAFE, ID_MMFR0_SHARELVL_SHIFT, 4, 0),
	S_ARM64_FTR_BITS(FTR_HIDDEN, FTR_STRICT, FTR_LOWER_SAFE, ID_MMFR0_OUTERSHR_SHIFT, 4, 0xf),
	ARM64_FTR_BITS(FTR_HIDDEN, FTR_STRICT, FTR_LOWER_SAFE, ID_MMFR0_PMSA_SHIFT, 4, 0),
	ARM64_FTR_BITS(FTR_HIDDEN, FTR_STRICT, FTR_LOWER_SAFE, ID_MMFR0_VMSA_SHIFT, 4, 0),
	ARM64_FTR_END,
};

static const struct arm64_ftr_bits ftr_id_aa64dfr0[] = {
	S_ARM64_FTR_BITS(FTR_HIDDEN, FTR_STRICT, FTR_LOWER_SAFE, ID_AA64DFR0_DOUBLELOCK_SHIFT, 4, 0),
	ARM64_FTR_BITS(FTR_HIDDEN, FTR_NONSTRICT, FTR_LOWER_SAFE, ID_AA64DFR0_PMSVER_SHIFT, 4, 0),
	ARM64_FTR_BITS(FTR_HIDDEN, FTR_STRICT, FTR_LOWER_SAFE, ID_AA64DFR0_CTX_CMPS_SHIFT, 4, 0),
	ARM64_FTR_BITS(FTR_HIDDEN, FTR_STRICT, FTR_LOWER_SAFE, ID_AA64DFR0_WRPS_SHIFT, 4, 0),
	ARM64_FTR_BITS(FTR_HIDDEN, FTR_STRICT, FTR_LOWER_SAFE, ID_AA64DFR0_BRPS_SHIFT, 4, 0),
	/*
	 * We can instantiate multiple PMU instances with different levels
	 * of support.
	 */
	S_ARM64_FTR_BITS(FTR_HIDDEN, FTR_NONSTRICT, FTR_EXACT, ID_AA64DFR0_PMUVER_SHIFT, 4, 0),
	ARM64_FTR_BITS(FTR_HIDDEN, FTR_STRICT, FTR_EXACT, ID_AA64DFR0_DEBUGVER_SHIFT, 4, 0x6),
	ARM64_FTR_END,
};

static const struct arm64_ftr_bits ftr_mvfr2[] = {
	ARM64_FTR_BITS(FTR_HIDDEN, FTR_STRICT, FTR_LOWER_SAFE, MVFR2_FPMISC_SHIFT, 4, 0),
	ARM64_FTR_BITS(FTR_HIDDEN, FTR_STRICT, FTR_LOWER_SAFE, MVFR2_SIMDMISC_SHIFT, 4, 0),
	ARM64_FTR_END,
};

static const struct arm64_ftr_bits ftr_dczid[] = {
	ARM64_FTR_BITS(FTR_VISIBLE, FTR_STRICT, FTR_EXACT, DCZID_DZP_SHIFT, 1, 1),
	ARM64_FTR_BITS(FTR_VISIBLE, FTR_STRICT, FTR_LOWER_SAFE, DCZID_BS_SHIFT, 4, 0),
	ARM64_FTR_END,
};

static const struct arm64_ftr_bits ftr_gmid[] = {
	ARM64_FTR_BITS(FTR_HIDDEN, FTR_STRICT, FTR_LOWER_SAFE, SYS_GMID_EL1_BS_SHIFT, 4, 0),
	ARM64_FTR_END,
};

static const struct arm64_ftr_bits ftr_id_isar0[] = {
	ARM64_FTR_BITS(FTR_HIDDEN, FTR_STRICT, FTR_LOWER_SAFE, ID_ISAR0_DIVIDE_SHIFT, 4, 0),
	ARM64_FTR_BITS(FTR_HIDDEN, FTR_STRICT, FTR_LOWER_SAFE, ID_ISAR0_DEBUG_SHIFT, 4, 0),
	ARM64_FTR_BITS(FTR_HIDDEN, FTR_STRICT, FTR_LOWER_SAFE, ID_ISAR0_COPROC_SHIFT, 4, 0),
	ARM64_FTR_BITS(FTR_HIDDEN, FTR_STRICT, FTR_LOWER_SAFE, ID_ISAR0_CMPBRANCH_SHIFT, 4, 0),
	ARM64_FTR_BITS(FTR_HIDDEN, FTR_STRICT, FTR_LOWER_SAFE, ID_ISAR0_BITFIELD_SHIFT, 4, 0),
	ARM64_FTR_BITS(FTR_HIDDEN, FTR_STRICT, FTR_LOWER_SAFE, ID_ISAR0_BITCOUNT_SHIFT, 4, 0),
	ARM64_FTR_BITS(FTR_HIDDEN, FTR_STRICT, FTR_LOWER_SAFE, ID_ISAR0_SWAP_SHIFT, 4, 0),
	ARM64_FTR_END,
};

static const struct arm64_ftr_bits ftr_id_isar5[] = {
	ARM64_FTR_BITS(FTR_HIDDEN, FTR_STRICT, FTR_LOWER_SAFE, ID_ISAR5_RDM_SHIFT, 4, 0),
	ARM64_FTR_BITS(FTR_HIDDEN, FTR_STRICT, FTR_LOWER_SAFE, ID_ISAR5_CRC32_SHIFT, 4, 0),
	ARM64_FTR_BITS(FTR_HIDDEN, FTR_STRICT, FTR_LOWER_SAFE, ID_ISAR5_SHA2_SHIFT, 4, 0),
	ARM64_FTR_BITS(FTR_HIDDEN, FTR_STRICT, FTR_LOWER_SAFE, ID_ISAR5_SHA1_SHIFT, 4, 0),
	ARM64_FTR_BITS(FTR_HIDDEN, FTR_STRICT, FTR_LOWER_SAFE, ID_ISAR5_AES_SHIFT, 4, 0),
	ARM64_FTR_BITS(FTR_HIDDEN, FTR_STRICT, FTR_LOWER_SAFE, ID_ISAR5_SEVL_SHIFT, 4, 0),
	ARM64_FTR_END,
};

static const struct arm64_ftr_bits ftr_id_mmfr4[] = {
	ARM64_FTR_BITS(FTR_HIDDEN, FTR_STRICT, FTR_LOWER_SAFE, ID_MMFR4_EVT_SHIFT, 4, 0),
	ARM64_FTR_BITS(FTR_HIDDEN, FTR_STRICT, FTR_LOWER_SAFE, ID_MMFR4_CCIDX_SHIFT, 4, 0),
	ARM64_FTR_BITS(FTR_HIDDEN, FTR_STRICT, FTR_LOWER_SAFE, ID_MMFR4_LSM_SHIFT, 4, 0),
	ARM64_FTR_BITS(FTR_HIDDEN, FTR_STRICT, FTR_LOWER_SAFE, ID_MMFR4_HPDS_SHIFT, 4, 0),
	ARM64_FTR_BITS(FTR_HIDDEN, FTR_STRICT, FTR_LOWER_SAFE, ID_MMFR4_CNP_SHIFT, 4, 0),
	ARM64_FTR_BITS(FTR_HIDDEN, FTR_STRICT, FTR_LOWER_SAFE, ID_MMFR4_XNX_SHIFT, 4, 0),
	ARM64_FTR_BITS(FTR_HIDDEN, FTR_STRICT, FTR_LOWER_SAFE, ID_MMFR4_AC2_SHIFT, 4, 0),

	/*
	 * SpecSEI = 1 indicates that the PE might generate an SError on an
	 * external abort on speculative read. It is safe to assume that an
	 * SError might be generated than it will not be. Hence it has been
	 * classified as FTR_HIGHER_SAFE.
	 */
	ARM64_FTR_BITS(FTR_HIDDEN, FTR_STRICT, FTR_HIGHER_SAFE, ID_MMFR4_SPECSEI_SHIFT, 4, 0),
	ARM64_FTR_END,
};

static const struct arm64_ftr_bits ftr_id_isar4[] = {
	ARM64_FTR_BITS(FTR_HIDDEN, FTR_STRICT, FTR_LOWER_SAFE, ID_ISAR4_SWP_FRAC_SHIFT, 4, 0),
	ARM64_FTR_BITS(FTR_HIDDEN, FTR_STRICT, FTR_LOWER_SAFE, ID_ISAR4_PSR_M_SHIFT, 4, 0),
	ARM64_FTR_BITS(FTR_HIDDEN, FTR_STRICT, FTR_LOWER_SAFE, ID_ISAR4_SYNCH_PRIM_FRAC_SHIFT, 4, 0),
	ARM64_FTR_BITS(FTR_HIDDEN, FTR_STRICT, FTR_LOWER_SAFE, ID_ISAR4_BARRIER_SHIFT, 4, 0),
	ARM64_FTR_BITS(FTR_HIDDEN, FTR_STRICT, FTR_LOWER_SAFE, ID_ISAR4_SMC_SHIFT, 4, 0),
	ARM64_FTR_BITS(FTR_HIDDEN, FTR_STRICT, FTR_LOWER_SAFE, ID_ISAR4_WRITEBACK_SHIFT, 4, 0),
	ARM64_FTR_BITS(FTR_HIDDEN, FTR_STRICT, FTR_LOWER_SAFE, ID_ISAR4_WITHSHIFTS_SHIFT, 4, 0),
	ARM64_FTR_BITS(FTR_HIDDEN, FTR_STRICT, FTR_LOWER_SAFE, ID_ISAR4_UNPRIV_SHIFT, 4, 0),
	ARM64_FTR_END,
};

static const struct arm64_ftr_bits ftr_id_mmfr5[] = {
	ARM64_FTR_BITS(FTR_HIDDEN, FTR_STRICT, FTR_LOWER_SAFE, ID_MMFR5_ETS_SHIFT, 4, 0),
	ARM64_FTR_END,
};

static const struct arm64_ftr_bits ftr_id_isar6[] = {
	ARM64_FTR_BITS(FTR_HIDDEN, FTR_STRICT, FTR_LOWER_SAFE, ID_ISAR6_I8MM_SHIFT, 4, 0),
	ARM64_FTR_BITS(FTR_HIDDEN, FTR_STRICT, FTR_LOWER_SAFE, ID_ISAR6_BF16_SHIFT, 4, 0),
	ARM64_FTR_BITS(FTR_HIDDEN, FTR_STRICT, FTR_LOWER_SAFE, ID_ISAR6_SPECRES_SHIFT, 4, 0),
	ARM64_FTR_BITS(FTR_HIDDEN, FTR_STRICT, FTR_LOWER_SAFE, ID_ISAR6_SB_SHIFT, 4, 0),
	ARM64_FTR_BITS(FTR_HIDDEN, FTR_STRICT, FTR_LOWER_SAFE, ID_ISAR6_FHM_SHIFT, 4, 0),
	ARM64_FTR_BITS(FTR_HIDDEN, FTR_STRICT, FTR_LOWER_SAFE, ID_ISAR6_DP_SHIFT, 4, 0),
	ARM64_FTR_BITS(FTR_HIDDEN, FTR_STRICT, FTR_LOWER_SAFE, ID_ISAR6_JSCVT_SHIFT, 4, 0),
	ARM64_FTR_END,
};

static const struct arm64_ftr_bits ftr_id_pfr0[] = {
	ARM64_FTR_BITS(FTR_HIDDEN, FTR_STRICT, FTR_LOWER_SAFE, ID_PFR0_DIT_SHIFT, 4, 0),
	ARM64_FTR_BITS(FTR_HIDDEN, FTR_NONSTRICT, FTR_LOWER_SAFE, ID_PFR0_CSV2_SHIFT, 4, 0),
	ARM64_FTR_BITS(FTR_HIDDEN, FTR_STRICT, FTR_LOWER_SAFE, ID_PFR0_STATE3_SHIFT, 4, 0),
	ARM64_FTR_BITS(FTR_HIDDEN, FTR_STRICT, FTR_LOWER_SAFE, ID_PFR0_STATE2_SHIFT, 4, 0),
	ARM64_FTR_BITS(FTR_HIDDEN, FTR_STRICT, FTR_LOWER_SAFE, ID_PFR0_STATE1_SHIFT, 4, 0),
	ARM64_FTR_BITS(FTR_HIDDEN, FTR_STRICT, FTR_LOWER_SAFE, ID_PFR0_STATE0_SHIFT, 4, 0),
	ARM64_FTR_END,
};

static const struct arm64_ftr_bits ftr_id_pfr1[] = {
	ARM64_FTR_BITS(FTR_HIDDEN, FTR_STRICT, FTR_LOWER_SAFE, ID_PFR1_GIC_SHIFT, 4, 0),
	ARM64_FTR_BITS(FTR_HIDDEN, FTR_STRICT, FTR_LOWER_SAFE, ID_PFR1_VIRT_FRAC_SHIFT, 4, 0),
	ARM64_FTR_BITS(FTR_HIDDEN, FTR_STRICT, FTR_LOWER_SAFE, ID_PFR1_SEC_FRAC_SHIFT, 4, 0),
	ARM64_FTR_BITS(FTR_HIDDEN, FTR_STRICT, FTR_LOWER_SAFE, ID_PFR1_GENTIMER_SHIFT, 4, 0),
	ARM64_FTR_BITS(FTR_HIDDEN, FTR_STRICT, FTR_LOWER_SAFE, ID_PFR1_VIRTUALIZATION_SHIFT, 4, 0),
	ARM64_FTR_BITS(FTR_HIDDEN, FTR_STRICT, FTR_LOWER_SAFE, ID_PFR1_MPROGMOD_SHIFT, 4, 0),
	ARM64_FTR_BITS(FTR_HIDDEN, FTR_STRICT, FTR_LOWER_SAFE, ID_PFR1_SECURITY_SHIFT, 4, 0),
	ARM64_FTR_BITS(FTR_HIDDEN, FTR_STRICT, FTR_LOWER_SAFE, ID_PFR1_PROGMOD_SHIFT, 4, 0),
	ARM64_FTR_END,
};

static const struct arm64_ftr_bits ftr_id_pfr2[] = {
	ARM64_FTR_BITS(FTR_HIDDEN, FTR_NONSTRICT, FTR_LOWER_SAFE, ID_PFR2_SSBS_SHIFT, 4, 0),
	ARM64_FTR_BITS(FTR_HIDDEN, FTR_NONSTRICT, FTR_LOWER_SAFE, ID_PFR2_CSV3_SHIFT, 4, 0),
	ARM64_FTR_END,
};

static const struct arm64_ftr_bits ftr_id_dfr0[] = {
	/* [31:28] TraceFilt */
	S_ARM64_FTR_BITS(FTR_HIDDEN, FTR_STRICT, FTR_LOWER_SAFE, ID_DFR0_PERFMON_SHIFT, 4, 0xf),
	ARM64_FTR_BITS(FTR_HIDDEN, FTR_STRICT, FTR_LOWER_SAFE, ID_DFR0_MPROFDBG_SHIFT, 4, 0),
	ARM64_FTR_BITS(FTR_HIDDEN, FTR_STRICT, FTR_LOWER_SAFE, ID_DFR0_MMAPTRC_SHIFT, 4, 0),
	ARM64_FTR_BITS(FTR_HIDDEN, FTR_STRICT, FTR_LOWER_SAFE, ID_DFR0_COPTRC_SHIFT, 4, 0),
	ARM64_FTR_BITS(FTR_HIDDEN, FTR_STRICT, FTR_LOWER_SAFE, ID_DFR0_MMAPDBG_SHIFT, 4, 0),
	ARM64_FTR_BITS(FTR_HIDDEN, FTR_STRICT, FTR_LOWER_SAFE, ID_DFR0_COPSDBG_SHIFT, 4, 0),
	ARM64_FTR_BITS(FTR_HIDDEN, FTR_STRICT, FTR_LOWER_SAFE, ID_DFR0_COPDBG_SHIFT, 4, 0),
	ARM64_FTR_END,
};

static const struct arm64_ftr_bits ftr_id_dfr1[] = {
	S_ARM64_FTR_BITS(FTR_HIDDEN, FTR_STRICT, FTR_LOWER_SAFE, ID_DFR1_MTPMU_SHIFT, 4, 0),
	ARM64_FTR_END,
};

static const struct arm64_ftr_bits ftr_zcr[] = {
	ARM64_FTR_BITS(FTR_HIDDEN, FTR_NONSTRICT, FTR_LOWER_SAFE,
		ZCR_ELx_LEN_SHIFT, ZCR_ELx_LEN_WIDTH, 0),	/* LEN */
	ARM64_FTR_END,
};

static const struct arm64_ftr_bits ftr_smcr[] = {
	ARM64_FTR_BITS(FTR_HIDDEN, FTR_NONSTRICT, FTR_LOWER_SAFE,
		SMCR_ELx_LEN_SHIFT, SMCR_ELx_LEN_WIDTH, 0),	/* LEN */
	ARM64_FTR_END,
};

static const struct arm64_ftr_bits ftr_smcr[] = {
	ARM64_FTR_BITS(FTR_HIDDEN, FTR_NONSTRICT, FTR_LOWER_SAFE,
		SMCR_ELx_LEN_SHIFT, SMCR_ELx_LEN_SIZE, 0),	/* LEN */
	ARM64_FTR_END,
};

/*
 * Common ftr bits for a 32bit register with all hidden, strict
 * attributes, with 4bit feature fields and a default safe value of
 * 0. Covers the following 32bit registers:
 * id_isar[1-4], id_mmfr[1-3], id_pfr1, mvfr[0-1]
 */
static const struct arm64_ftr_bits ftr_generic_32bits[] = {
	ARM64_FTR_BITS(FTR_HIDDEN, FTR_STRICT, FTR_LOWER_SAFE, 28, 4, 0),
	ARM64_FTR_BITS(FTR_HIDDEN, FTR_STRICT, FTR_LOWER_SAFE, 24, 4, 0),
	ARM64_FTR_BITS(FTR_HIDDEN, FTR_STRICT, FTR_LOWER_SAFE, 20, 4, 0),
	ARM64_FTR_BITS(FTR_HIDDEN, FTR_STRICT, FTR_LOWER_SAFE, 16, 4, 0),
	ARM64_FTR_BITS(FTR_HIDDEN, FTR_STRICT, FTR_LOWER_SAFE, 12, 4, 0),
	ARM64_FTR_BITS(FTR_HIDDEN, FTR_STRICT, FTR_LOWER_SAFE, 8, 4, 0),
	ARM64_FTR_BITS(FTR_HIDDEN, FTR_STRICT, FTR_LOWER_SAFE, 4, 4, 0),
	ARM64_FTR_BITS(FTR_HIDDEN, FTR_STRICT, FTR_LOWER_SAFE, 0, 4, 0),
	ARM64_FTR_END,
};

/* Table for a single 32bit feature value */
static const struct arm64_ftr_bits ftr_single32[] = {
	ARM64_FTR_BITS(FTR_HIDDEN, FTR_STRICT, FTR_EXACT, 0, 32, 0),
	ARM64_FTR_END,
};

static const struct arm64_ftr_bits ftr_raz[] = {
	ARM64_FTR_END,
};

#define __ARM64_FTR_REG_OVERRIDE(id_str, id, table, ovr) {	\
		.sys_id = id,					\
		.reg = 	&(struct arm64_ftr_reg){		\
			.name = id_str,				\
			.override = (ovr),			\
			.ftr_bits = &((table)[0]),		\
	}}

#define ARM64_FTR_REG_OVERRIDE(id, table, ovr)	\
	__ARM64_FTR_REG_OVERRIDE(#id, id, table, ovr)

#define ARM64_FTR_REG(id, table)		\
	__ARM64_FTR_REG_OVERRIDE(#id, id, table, &no_override)

struct arm64_ftr_override __ro_after_init id_aa64mmfr1_override;
struct arm64_ftr_override __ro_after_init id_aa64pfr1_override;
struct arm64_ftr_override __ro_after_init id_aa64isar1_override;
struct arm64_ftr_override __ro_after_init id_aa64isar2_override;

static const struct __ftr_reg_entry {
	u32			sys_id;
	struct arm64_ftr_reg 	*reg;
} arm64_ftr_regs[] = {

	/* Op1 = 0, CRn = 0, CRm = 1 */
	ARM64_FTR_REG(SYS_ID_PFR0_EL1, ftr_id_pfr0),
	ARM64_FTR_REG(SYS_ID_PFR1_EL1, ftr_id_pfr1),
	ARM64_FTR_REG(SYS_ID_DFR0_EL1, ftr_id_dfr0),
	ARM64_FTR_REG(SYS_ID_MMFR0_EL1, ftr_id_mmfr0),
	ARM64_FTR_REG(SYS_ID_MMFR1_EL1, ftr_generic_32bits),
	ARM64_FTR_REG(SYS_ID_MMFR2_EL1, ftr_generic_32bits),
	ARM64_FTR_REG(SYS_ID_MMFR3_EL1, ftr_generic_32bits),

	/* Op1 = 0, CRn = 0, CRm = 2 */
	ARM64_FTR_REG(SYS_ID_ISAR0_EL1, ftr_id_isar0),
	ARM64_FTR_REG(SYS_ID_ISAR1_EL1, ftr_generic_32bits),
	ARM64_FTR_REG(SYS_ID_ISAR2_EL1, ftr_generic_32bits),
	ARM64_FTR_REG(SYS_ID_ISAR3_EL1, ftr_generic_32bits),
	ARM64_FTR_REG(SYS_ID_ISAR4_EL1, ftr_id_isar4),
	ARM64_FTR_REG(SYS_ID_ISAR5_EL1, ftr_id_isar5),
	ARM64_FTR_REG(SYS_ID_MMFR4_EL1, ftr_id_mmfr4),
	ARM64_FTR_REG(SYS_ID_ISAR6_EL1, ftr_id_isar6),

	/* Op1 = 0, CRn = 0, CRm = 3 */
	ARM64_FTR_REG(SYS_MVFR0_EL1, ftr_generic_32bits),
	ARM64_FTR_REG(SYS_MVFR1_EL1, ftr_generic_32bits),
	ARM64_FTR_REG(SYS_MVFR2_EL1, ftr_mvfr2),
	ARM64_FTR_REG(SYS_ID_PFR2_EL1, ftr_id_pfr2),
	ARM64_FTR_REG(SYS_ID_DFR1_EL1, ftr_id_dfr1),
	ARM64_FTR_REG(SYS_ID_MMFR5_EL1, ftr_id_mmfr5),

	/* Op1 = 0, CRn = 0, CRm = 4 */
	ARM64_FTR_REG(SYS_ID_AA64PFR0_EL1, ftr_id_aa64pfr0),
	ARM64_FTR_REG_OVERRIDE(SYS_ID_AA64PFR1_EL1, ftr_id_aa64pfr1,
			       &id_aa64pfr1_override),
	ARM64_FTR_REG(SYS_ID_AA64ZFR0_EL1, ftr_id_aa64zfr0),
	ARM64_FTR_REG(SYS_ID_AA64SMFR0_EL1, ftr_id_aa64smfr0),

	/* Op1 = 0, CRn = 0, CRm = 5 */
	ARM64_FTR_REG(SYS_ID_AA64DFR0_EL1, ftr_id_aa64dfr0),
	ARM64_FTR_REG(SYS_ID_AA64DFR1_EL1, ftr_raz),

	/* Op1 = 0, CRn = 0, CRm = 6 */
	ARM64_FTR_REG(SYS_ID_AA64ISAR0_EL1, ftr_id_aa64isar0),
	ARM64_FTR_REG_OVERRIDE(SYS_ID_AA64ISAR1_EL1, ftr_id_aa64isar1,
			       &id_aa64isar1_override),
	ARM64_FTR_REG_OVERRIDE(SYS_ID_AA64ISAR2_EL1, ftr_id_aa64isar2,
			       &id_aa64isar2_override),

	/* Op1 = 0, CRn = 0, CRm = 7 */
	ARM64_FTR_REG(SYS_ID_AA64MMFR0_EL1, ftr_id_aa64mmfr0),
	ARM64_FTR_REG_OVERRIDE(SYS_ID_AA64MMFR1_EL1, ftr_id_aa64mmfr1,
			       &id_aa64mmfr1_override),
	ARM64_FTR_REG(SYS_ID_AA64MMFR2_EL1, ftr_id_aa64mmfr2),

	/* Op1 = 0, CRn = 1, CRm = 2 */
	ARM64_FTR_REG(SYS_ZCR_EL1, ftr_zcr),
	ARM64_FTR_REG(SYS_SMCR_EL1, ftr_smcr),

	/* Op1 = 1, CRn = 0, CRm = 0 */
	ARM64_FTR_REG(SYS_GMID_EL1, ftr_gmid),

	/* Op1 = 3, CRn = 0, CRm = 0 */
	{ SYS_CTR_EL0, &arm64_ftr_reg_ctrel0 },
	ARM64_FTR_REG(SYS_DCZID_EL0, ftr_dczid),

	/* Op1 = 3, CRn = 14, CRm = 0 */
	ARM64_FTR_REG(SYS_CNTFRQ_EL0, ftr_single32),
};

static int search_cmp_ftr_reg(const void *id, const void *regp)
{
	return (int)(unsigned long)id - (int)((const struct __ftr_reg_entry *)regp)->sys_id;
}

/*
 * get_arm64_ftr_reg_nowarn - Looks up a feature register entry using
 * its sys_reg() encoding. With the array arm64_ftr_regs sorted in the
 * ascending order of sys_id, we use binary search to find a matching
 * entry.
 *
 * returns - Upon success,  matching ftr_reg entry for id.
 *         - NULL on failure. It is upto the caller to decide
 *	     the impact of a failure.
 */
static struct arm64_ftr_reg *get_arm64_ftr_reg_nowarn(u32 sys_id)
{
	const struct __ftr_reg_entry *ret;

	ret = bsearch((const void *)(unsigned long)sys_id,
			arm64_ftr_regs,
			ARRAY_SIZE(arm64_ftr_regs),
			sizeof(arm64_ftr_regs[0]),
			search_cmp_ftr_reg);
	if (ret)
		return ret->reg;
	return NULL;
}

/*
 * get_arm64_ftr_reg - Looks up a feature register entry using
 * its sys_reg() encoding. This calls get_arm64_ftr_reg_nowarn().
 *
 * returns - Upon success,  matching ftr_reg entry for id.
 *         - NULL on failure but with an WARN_ON().
 */
static struct arm64_ftr_reg *get_arm64_ftr_reg(u32 sys_id)
{
	struct arm64_ftr_reg *reg;

	reg = get_arm64_ftr_reg_nowarn(sys_id);

	/*
	 * Requesting a non-existent register search is an error. Warn
	 * and let the caller handle it.
	 */
	WARN_ON(!reg);
	return reg;
}

static u64 arm64_ftr_set_value(const struct arm64_ftr_bits *ftrp, s64 reg,
			       s64 ftr_val)
{
	u64 mask = arm64_ftr_mask(ftrp);

	reg &= ~mask;
	reg |= (ftr_val << ftrp->shift) & mask;
	return reg;
}

static s64 arm64_ftr_safe_value(const struct arm64_ftr_bits *ftrp, s64 new,
				s64 cur)
{
	s64 ret = 0;

	switch (ftrp->type) {
	case FTR_EXACT:
		ret = ftrp->safe_val;
		break;
	case FTR_LOWER_SAFE:
		ret = min(new, cur);
		break;
	case FTR_HIGHER_OR_ZERO_SAFE:
		if (!cur || !new)
			break;
		fallthrough;
	case FTR_HIGHER_SAFE:
		ret = max(new, cur);
		break;
	default:
		BUG();
	}

	return ret;
}

static void __init sort_ftr_regs(void)
{
	unsigned int i;

	for (i = 0; i < ARRAY_SIZE(arm64_ftr_regs); i++) {
		const struct arm64_ftr_reg *ftr_reg = arm64_ftr_regs[i].reg;
		const struct arm64_ftr_bits *ftr_bits = ftr_reg->ftr_bits;
		unsigned int j = 0;

		/*
		 * Features here must be sorted in descending order with respect
		 * to their shift values and should not overlap with each other.
		 */
		for (; ftr_bits->width != 0; ftr_bits++, j++) {
			unsigned int width = ftr_reg->ftr_bits[j].width;
			unsigned int shift = ftr_reg->ftr_bits[j].shift;
			unsigned int prev_shift;

			WARN((shift  + width) > 64,
				"%s has invalid feature at shift %d\n",
				ftr_reg->name, shift);

			/*
			 * Skip the first feature. There is nothing to
			 * compare against for now.
			 */
			if (j == 0)
				continue;

			prev_shift = ftr_reg->ftr_bits[j - 1].shift;
			WARN((shift + width) > prev_shift,
				"%s has feature overlap at shift %d\n",
				ftr_reg->name, shift);
		}

		/*
		 * Skip the first register. There is nothing to
		 * compare against for now.
		 */
		if (i == 0)
			continue;
		/*
		 * Registers here must be sorted in ascending order with respect
		 * to sys_id for subsequent binary search in get_arm64_ftr_reg()
		 * to work correctly.
		 */
		BUG_ON(arm64_ftr_regs[i].sys_id <= arm64_ftr_regs[i - 1].sys_id);
	}
}

/*
 * Initialise the CPU feature register from Boot CPU values.
 * Also initiliases the strict_mask for the register.
 * Any bits that are not covered by an arm64_ftr_bits entry are considered
 * RES0 for the system-wide value, and must strictly match.
 */
static void init_cpu_ftr_reg(u32 sys_reg, u64 new)
{
	u64 val = 0;
	u64 strict_mask = ~0x0ULL;
	u64 user_mask = 0;
	u64 valid_mask = 0;

	const struct arm64_ftr_bits *ftrp;
	struct arm64_ftr_reg *reg = get_arm64_ftr_reg(sys_reg);

	if (!reg)
		return;

	for (ftrp = reg->ftr_bits; ftrp->width; ftrp++) {
		u64 ftr_mask = arm64_ftr_mask(ftrp);
		s64 ftr_new = arm64_ftr_value(ftrp, new);
		s64 ftr_ovr = arm64_ftr_value(ftrp, reg->override->val);

		if ((ftr_mask & reg->override->mask) == ftr_mask) {
			s64 tmp = arm64_ftr_safe_value(ftrp, ftr_ovr, ftr_new);
			char *str = NULL;

			if (ftr_ovr != tmp) {
				/* Unsafe, remove the override */
				reg->override->mask &= ~ftr_mask;
				reg->override->val &= ~ftr_mask;
				tmp = ftr_ovr;
				str = "ignoring override";
			} else if (ftr_new != tmp) {
				/* Override was valid */
				ftr_new = tmp;
				str = "forced";
			} else if (ftr_ovr == tmp) {
				/* Override was the safe value */
				str = "already set";
			}

			if (str)
				pr_warn("%s[%d:%d]: %s to %llx\n",
					reg->name,
					ftrp->shift + ftrp->width - 1,
					ftrp->shift, str, tmp);
		} else if ((ftr_mask & reg->override->val) == ftr_mask) {
			reg->override->val &= ~ftr_mask;
			pr_warn("%s[%d:%d]: impossible override, ignored\n",
				reg->name,
				ftrp->shift + ftrp->width - 1,
				ftrp->shift);
		}

		val = arm64_ftr_set_value(ftrp, val, ftr_new);

		valid_mask |= ftr_mask;
		if (!ftrp->strict)
			strict_mask &= ~ftr_mask;
		if (ftrp->visible)
			user_mask |= ftr_mask;
		else
			reg->user_val = arm64_ftr_set_value(ftrp,
							    reg->user_val,
							    ftrp->safe_val);
	}

	val &= valid_mask;

	reg->sys_val = val;
	reg->strict_mask = strict_mask;
	reg->user_mask = user_mask;
}

extern const struct arm64_cpu_capabilities arm64_errata[];
static const struct arm64_cpu_capabilities arm64_features[];

static void __init
init_cpu_hwcaps_indirect_list_from_array(const struct arm64_cpu_capabilities *caps)
{
	for (; caps->matches; caps++) {
		if (WARN(caps->capability >= ARM64_NCAPS,
			"Invalid capability %d\n", caps->capability))
			continue;
		if (WARN(cpu_hwcaps_ptrs[caps->capability],
			"Duplicate entry for capability %d\n",
			caps->capability))
			continue;
		cpu_hwcaps_ptrs[caps->capability] = caps;
	}
}

static void __init init_cpu_hwcaps_indirect_list(void)
{
	init_cpu_hwcaps_indirect_list_from_array(arm64_features);
	init_cpu_hwcaps_indirect_list_from_array(arm64_errata);
}

static void __init setup_boot_cpu_capabilities(void);

static void init_32bit_cpu_features(struct cpuinfo_32bit *info)
{
	init_cpu_ftr_reg(SYS_ID_DFR0_EL1, info->reg_id_dfr0);
	init_cpu_ftr_reg(SYS_ID_DFR1_EL1, info->reg_id_dfr1);
	init_cpu_ftr_reg(SYS_ID_ISAR0_EL1, info->reg_id_isar0);
	init_cpu_ftr_reg(SYS_ID_ISAR1_EL1, info->reg_id_isar1);
	init_cpu_ftr_reg(SYS_ID_ISAR2_EL1, info->reg_id_isar2);
	init_cpu_ftr_reg(SYS_ID_ISAR3_EL1, info->reg_id_isar3);
	init_cpu_ftr_reg(SYS_ID_ISAR4_EL1, info->reg_id_isar4);
	init_cpu_ftr_reg(SYS_ID_ISAR5_EL1, info->reg_id_isar5);
	init_cpu_ftr_reg(SYS_ID_ISAR6_EL1, info->reg_id_isar6);
	init_cpu_ftr_reg(SYS_ID_MMFR0_EL1, info->reg_id_mmfr0);
	init_cpu_ftr_reg(SYS_ID_MMFR1_EL1, info->reg_id_mmfr1);
	init_cpu_ftr_reg(SYS_ID_MMFR2_EL1, info->reg_id_mmfr2);
	init_cpu_ftr_reg(SYS_ID_MMFR3_EL1, info->reg_id_mmfr3);
	init_cpu_ftr_reg(SYS_ID_MMFR4_EL1, info->reg_id_mmfr4);
	init_cpu_ftr_reg(SYS_ID_MMFR5_EL1, info->reg_id_mmfr5);
	init_cpu_ftr_reg(SYS_ID_PFR0_EL1, info->reg_id_pfr0);
	init_cpu_ftr_reg(SYS_ID_PFR1_EL1, info->reg_id_pfr1);
	init_cpu_ftr_reg(SYS_ID_PFR2_EL1, info->reg_id_pfr2);
	init_cpu_ftr_reg(SYS_MVFR0_EL1, info->reg_mvfr0);
	init_cpu_ftr_reg(SYS_MVFR1_EL1, info->reg_mvfr1);
	init_cpu_ftr_reg(SYS_MVFR2_EL1, info->reg_mvfr2);
}

void __init init_cpu_features(struct cpuinfo_arm64 *info)
{
	/* Before we start using the tables, make sure it is sorted */
	sort_ftr_regs();

	init_cpu_ftr_reg(SYS_CTR_EL0, info->reg_ctr);
	init_cpu_ftr_reg(SYS_DCZID_EL0, info->reg_dczid);
	init_cpu_ftr_reg(SYS_CNTFRQ_EL0, info->reg_cntfrq);
	init_cpu_ftr_reg(SYS_ID_AA64DFR0_EL1, info->reg_id_aa64dfr0);
	init_cpu_ftr_reg(SYS_ID_AA64DFR1_EL1, info->reg_id_aa64dfr1);
	init_cpu_ftr_reg(SYS_ID_AA64ISAR0_EL1, info->reg_id_aa64isar0);
	init_cpu_ftr_reg(SYS_ID_AA64ISAR1_EL1, info->reg_id_aa64isar1);
	init_cpu_ftr_reg(SYS_ID_AA64ISAR2_EL1, info->reg_id_aa64isar2);
	init_cpu_ftr_reg(SYS_ID_AA64MMFR0_EL1, info->reg_id_aa64mmfr0);
	init_cpu_ftr_reg(SYS_ID_AA64MMFR1_EL1, info->reg_id_aa64mmfr1);
	init_cpu_ftr_reg(SYS_ID_AA64MMFR2_EL1, info->reg_id_aa64mmfr2);
	init_cpu_ftr_reg(SYS_ID_AA64PFR0_EL1, info->reg_id_aa64pfr0);
	init_cpu_ftr_reg(SYS_ID_AA64PFR1_EL1, info->reg_id_aa64pfr1);
	init_cpu_ftr_reg(SYS_ID_AA64ZFR0_EL1, info->reg_id_aa64zfr0);
	init_cpu_ftr_reg(SYS_ID_AA64SMFR0_EL1, info->reg_id_aa64smfr0);

	if (id_aa64pfr0_32bit_el0(info->reg_id_aa64pfr0))
		init_32bit_cpu_features(&info->aarch32);

	if (id_aa64pfr0_sve(info->reg_id_aa64pfr0)) {
		init_cpu_ftr_reg(SYS_ZCR_EL1, info->reg_zcr);
		vec_init_vq_map(ARM64_VEC_SVE);
	}

	if (id_aa64pfr1_sme(info->reg_id_aa64pfr1)) {
		init_cpu_ftr_reg(SYS_SMCR_EL1, info->reg_smcr);
		if (IS_ENABLED(CONFIG_ARM64_SME))
			vec_init_vq_map(ARM64_VEC_SME);
	}

	if (id_aa64pfr1_mte(info->reg_id_aa64pfr1))
		init_cpu_ftr_reg(SYS_GMID_EL1, info->reg_gmid);

	/*
	 * Initialize the indirect array of CPU hwcaps capabilities pointers
	 * before we handle the boot CPU below.
	 */
	init_cpu_hwcaps_indirect_list();

	/*
	 * Detect and enable early CPU capabilities based on the boot CPU,
	 * after we have initialised the CPU feature infrastructure.
	 */
	setup_boot_cpu_capabilities();
}

static void update_cpu_ftr_reg(struct arm64_ftr_reg *reg, u64 new)
{
	const struct arm64_ftr_bits *ftrp;

	for (ftrp = reg->ftr_bits; ftrp->width; ftrp++) {
		s64 ftr_cur = arm64_ftr_value(ftrp, reg->sys_val);
		s64 ftr_new = arm64_ftr_value(ftrp, new);

		if (ftr_cur == ftr_new)
			continue;
		/* Find a safe value */
		ftr_new = arm64_ftr_safe_value(ftrp, ftr_new, ftr_cur);
		reg->sys_val = arm64_ftr_set_value(ftrp, reg->sys_val, ftr_new);
	}

}

static int check_update_ftr_reg(u32 sys_id, int cpu, u64 val, u64 boot)
{
	struct arm64_ftr_reg *regp = get_arm64_ftr_reg(sys_id);

	if (!regp)
		return 0;

	update_cpu_ftr_reg(regp, val);
	if ((boot & regp->strict_mask) == (val & regp->strict_mask))
		return 0;
	pr_warn("SANITY CHECK: Unexpected variation in %s. Boot CPU: %#016llx, CPU%d: %#016llx\n",
			regp->name, boot, cpu, val);
	return 1;
}

static void relax_cpu_ftr_reg(u32 sys_id, int field)
{
	const struct arm64_ftr_bits *ftrp;
	struct arm64_ftr_reg *regp = get_arm64_ftr_reg(sys_id);

	if (!regp)
		return;

	for (ftrp = regp->ftr_bits; ftrp->width; ftrp++) {
		if (ftrp->shift == field) {
			regp->strict_mask &= ~arm64_ftr_mask(ftrp);
			break;
		}
	}

	/* Bogus field? */
	WARN_ON(!ftrp->width);
}

static void lazy_init_32bit_cpu_features(struct cpuinfo_arm64 *info,
					 struct cpuinfo_arm64 *boot)
{
	static bool boot_cpu_32bit_regs_overridden = false;

	if (!allow_mismatched_32bit_el0 || boot_cpu_32bit_regs_overridden)
		return;

	if (id_aa64pfr0_32bit_el0(boot->reg_id_aa64pfr0))
		return;

	boot->aarch32 = info->aarch32;
	init_32bit_cpu_features(&boot->aarch32);
	boot_cpu_32bit_regs_overridden = true;
}

static int update_32bit_cpu_features(int cpu, struct cpuinfo_32bit *info,
				     struct cpuinfo_32bit *boot)
{
	int taint = 0;
	u64 pfr0 = read_sanitised_ftr_reg(SYS_ID_AA64PFR0_EL1);

	/*
	 * If we don't have AArch32 at EL1, then relax the strictness of
	 * EL1-dependent register fields to avoid spurious sanity check fails.
	 */
	if (!id_aa64pfr0_32bit_el1(pfr0)) {
		relax_cpu_ftr_reg(SYS_ID_ISAR4_EL1, ID_ISAR4_SMC_SHIFT);
		relax_cpu_ftr_reg(SYS_ID_PFR1_EL1, ID_PFR1_VIRT_FRAC_SHIFT);
		relax_cpu_ftr_reg(SYS_ID_PFR1_EL1, ID_PFR1_SEC_FRAC_SHIFT);
		relax_cpu_ftr_reg(SYS_ID_PFR1_EL1, ID_PFR1_VIRTUALIZATION_SHIFT);
		relax_cpu_ftr_reg(SYS_ID_PFR1_EL1, ID_PFR1_SECURITY_SHIFT);
		relax_cpu_ftr_reg(SYS_ID_PFR1_EL1, ID_PFR1_PROGMOD_SHIFT);
	}

	taint |= check_update_ftr_reg(SYS_ID_DFR0_EL1, cpu,
				      info->reg_id_dfr0, boot->reg_id_dfr0);
	taint |= check_update_ftr_reg(SYS_ID_DFR1_EL1, cpu,
				      info->reg_id_dfr1, boot->reg_id_dfr1);
	taint |= check_update_ftr_reg(SYS_ID_ISAR0_EL1, cpu,
				      info->reg_id_isar0, boot->reg_id_isar0);
	taint |= check_update_ftr_reg(SYS_ID_ISAR1_EL1, cpu,
				      info->reg_id_isar1, boot->reg_id_isar1);
	taint |= check_update_ftr_reg(SYS_ID_ISAR2_EL1, cpu,
				      info->reg_id_isar2, boot->reg_id_isar2);
	taint |= check_update_ftr_reg(SYS_ID_ISAR3_EL1, cpu,
				      info->reg_id_isar3, boot->reg_id_isar3);
	taint |= check_update_ftr_reg(SYS_ID_ISAR4_EL1, cpu,
				      info->reg_id_isar4, boot->reg_id_isar4);
	taint |= check_update_ftr_reg(SYS_ID_ISAR5_EL1, cpu,
				      info->reg_id_isar5, boot->reg_id_isar5);
	taint |= check_update_ftr_reg(SYS_ID_ISAR6_EL1, cpu,
				      info->reg_id_isar6, boot->reg_id_isar6);

	/*
	 * Regardless of the value of the AuxReg field, the AIFSR, ADFSR, and
	 * ACTLR formats could differ across CPUs and therefore would have to
	 * be trapped for virtualization anyway.
	 */
	taint |= check_update_ftr_reg(SYS_ID_MMFR0_EL1, cpu,
				      info->reg_id_mmfr0, boot->reg_id_mmfr0);
	taint |= check_update_ftr_reg(SYS_ID_MMFR1_EL1, cpu,
				      info->reg_id_mmfr1, boot->reg_id_mmfr1);
	taint |= check_update_ftr_reg(SYS_ID_MMFR2_EL1, cpu,
				      info->reg_id_mmfr2, boot->reg_id_mmfr2);
	taint |= check_update_ftr_reg(SYS_ID_MMFR3_EL1, cpu,
				      info->reg_id_mmfr3, boot->reg_id_mmfr3);
	taint |= check_update_ftr_reg(SYS_ID_MMFR4_EL1, cpu,
				      info->reg_id_mmfr4, boot->reg_id_mmfr4);
	taint |= check_update_ftr_reg(SYS_ID_MMFR5_EL1, cpu,
				      info->reg_id_mmfr5, boot->reg_id_mmfr5);
	taint |= check_update_ftr_reg(SYS_ID_PFR0_EL1, cpu,
				      info->reg_id_pfr0, boot->reg_id_pfr0);
	taint |= check_update_ftr_reg(SYS_ID_PFR1_EL1, cpu,
				      info->reg_id_pfr1, boot->reg_id_pfr1);
	taint |= check_update_ftr_reg(SYS_ID_PFR2_EL1, cpu,
				      info->reg_id_pfr2, boot->reg_id_pfr2);
	taint |= check_update_ftr_reg(SYS_MVFR0_EL1, cpu,
				      info->reg_mvfr0, boot->reg_mvfr0);
	taint |= check_update_ftr_reg(SYS_MVFR1_EL1, cpu,
				      info->reg_mvfr1, boot->reg_mvfr1);
	taint |= check_update_ftr_reg(SYS_MVFR2_EL1, cpu,
				      info->reg_mvfr2, boot->reg_mvfr2);

	return taint;
}

/*
 * Update system wide CPU feature registers with the values from a
 * non-boot CPU. Also performs SANITY checks to make sure that there
 * aren't any insane variations from that of the boot CPU.
 */
void update_cpu_features(int cpu,
			 struct cpuinfo_arm64 *info,
			 struct cpuinfo_arm64 *boot)
{
	int taint = 0;

	/*
	 * The kernel can handle differing I-cache policies, but otherwise
	 * caches should look identical. Userspace JITs will make use of
	 * *minLine.
	 */
	taint |= check_update_ftr_reg(SYS_CTR_EL0, cpu,
				      info->reg_ctr, boot->reg_ctr);

	/*
	 * Userspace may perform DC ZVA instructions. Mismatched block sizes
	 * could result in too much or too little memory being zeroed if a
	 * process is preempted and migrated between CPUs.
	 */
	taint |= check_update_ftr_reg(SYS_DCZID_EL0, cpu,
				      info->reg_dczid, boot->reg_dczid);

	/* If different, timekeeping will be broken (especially with KVM) */
	taint |= check_update_ftr_reg(SYS_CNTFRQ_EL0, cpu,
				      info->reg_cntfrq, boot->reg_cntfrq);

	/*
	 * The kernel uses self-hosted debug features and expects CPUs to
	 * support identical debug features. We presently need CTX_CMPs, WRPs,
	 * and BRPs to be identical.
	 * ID_AA64DFR1 is currently RES0.
	 */
	taint |= check_update_ftr_reg(SYS_ID_AA64DFR0_EL1, cpu,
				      info->reg_id_aa64dfr0, boot->reg_id_aa64dfr0);
	taint |= check_update_ftr_reg(SYS_ID_AA64DFR1_EL1, cpu,
				      info->reg_id_aa64dfr1, boot->reg_id_aa64dfr1);
	/*
	 * Even in big.LITTLE, processors should be identical instruction-set
	 * wise.
	 */
	taint |= check_update_ftr_reg(SYS_ID_AA64ISAR0_EL1, cpu,
				      info->reg_id_aa64isar0, boot->reg_id_aa64isar0);
	taint |= check_update_ftr_reg(SYS_ID_AA64ISAR1_EL1, cpu,
				      info->reg_id_aa64isar1, boot->reg_id_aa64isar1);
	taint |= check_update_ftr_reg(SYS_ID_AA64ISAR2_EL1, cpu,
				      info->reg_id_aa64isar2, boot->reg_id_aa64isar2);

	/*
	 * Differing PARange support is fine as long as all peripherals and
	 * memory are mapped within the minimum PARange of all CPUs.
	 * Linux should not care about secure memory.
	 */
	taint |= check_update_ftr_reg(SYS_ID_AA64MMFR0_EL1, cpu,
				      info->reg_id_aa64mmfr0, boot->reg_id_aa64mmfr0);
	taint |= check_update_ftr_reg(SYS_ID_AA64MMFR1_EL1, cpu,
				      info->reg_id_aa64mmfr1, boot->reg_id_aa64mmfr1);
	taint |= check_update_ftr_reg(SYS_ID_AA64MMFR2_EL1, cpu,
				      info->reg_id_aa64mmfr2, boot->reg_id_aa64mmfr2);

	taint |= check_update_ftr_reg(SYS_ID_AA64PFR0_EL1, cpu,
				      info->reg_id_aa64pfr0, boot->reg_id_aa64pfr0);
	taint |= check_update_ftr_reg(SYS_ID_AA64PFR1_EL1, cpu,
				      info->reg_id_aa64pfr1, boot->reg_id_aa64pfr1);

	taint |= check_update_ftr_reg(SYS_ID_AA64ZFR0_EL1, cpu,
				      info->reg_id_aa64zfr0, boot->reg_id_aa64zfr0);

	taint |= check_update_ftr_reg(SYS_ID_AA64SMFR0_EL1, cpu,
				      info->reg_id_aa64smfr0, boot->reg_id_aa64smfr0);

	if (id_aa64pfr0_sve(info->reg_id_aa64pfr0)) {
		taint |= check_update_ftr_reg(SYS_ZCR_EL1, cpu,
					info->reg_zcr, boot->reg_zcr);

		/* Probe vector lengths, unless we already gave up on SVE */
		if (id_aa64pfr0_sve(read_sanitised_ftr_reg(SYS_ID_AA64PFR0_EL1)) &&
		    !system_capabilities_finalized())
			vec_update_vq_map(ARM64_VEC_SVE);
	}

	if (id_aa64pfr1_sme(info->reg_id_aa64pfr1)) {
		taint |= check_update_ftr_reg(SYS_SMCR_EL1, cpu,
					info->reg_smcr, boot->reg_smcr);

		/* Probe vector lengths, unless we already gave up on SME */
		if (id_aa64pfr1_sme(read_sanitised_ftr_reg(SYS_ID_AA64PFR1_EL1)) &&
		    !system_capabilities_finalized())
			vec_update_vq_map(ARM64_VEC_SME);
	}

	/*
	 * The kernel uses the LDGM/STGM instructions and the number of tags
	 * they read/write depends on the GMID_EL1.BS field. Check that the
	 * value is the same on all CPUs.
	 */
	if (IS_ENABLED(CONFIG_ARM64_MTE) &&
	    id_aa64pfr1_mte(info->reg_id_aa64pfr1)) {
		taint |= check_update_ftr_reg(SYS_GMID_EL1, cpu,
					      info->reg_gmid, boot->reg_gmid);
	}

	/*
	 * If we don't have AArch32 at all then skip the checks entirely
	 * as the register values may be UNKNOWN and we're not going to be
	 * using them for anything.
	 *
	 * This relies on a sanitised view of the AArch64 ID registers
	 * (e.g. SYS_ID_AA64PFR0_EL1), so we call it last.
	 */
	if (id_aa64pfr0_32bit_el0(info->reg_id_aa64pfr0)) {
		lazy_init_32bit_cpu_features(info, boot);
		taint |= update_32bit_cpu_features(cpu, &info->aarch32,
						   &boot->aarch32);
	}

	/*
	 * Mismatched CPU features are a recipe for disaster. Don't even
	 * pretend to support them.
	 */
	if (taint) {
		pr_warn_once("Unsupported CPU feature variation detected.\n");
		add_taint(TAINT_CPU_OUT_OF_SPEC, LOCKDEP_STILL_OK);
	}
}

u64 read_sanitised_ftr_reg(u32 id)
{
	struct arm64_ftr_reg *regp = get_arm64_ftr_reg(id);

	if (!regp)
		return 0;
	return regp->sys_val;
}
EXPORT_SYMBOL_GPL(read_sanitised_ftr_reg);

#define read_sysreg_case(r)	\
	case r:		val = read_sysreg_s(r); break;

/*
 * __read_sysreg_by_encoding() - Used by a STARTING cpu before cpuinfo is populated.
 * Read the system register on the current CPU
 */
u64 __read_sysreg_by_encoding(u32 sys_id)
{
	struct arm64_ftr_reg *regp;
	u64 val;

	switch (sys_id) {
	read_sysreg_case(SYS_ID_PFR0_EL1);
	read_sysreg_case(SYS_ID_PFR1_EL1);
	read_sysreg_case(SYS_ID_PFR2_EL1);
	read_sysreg_case(SYS_ID_DFR0_EL1);
	read_sysreg_case(SYS_ID_DFR1_EL1);
	read_sysreg_case(SYS_ID_MMFR0_EL1);
	read_sysreg_case(SYS_ID_MMFR1_EL1);
	read_sysreg_case(SYS_ID_MMFR2_EL1);
	read_sysreg_case(SYS_ID_MMFR3_EL1);
	read_sysreg_case(SYS_ID_MMFR4_EL1);
	read_sysreg_case(SYS_ID_MMFR5_EL1);
	read_sysreg_case(SYS_ID_ISAR0_EL1);
	read_sysreg_case(SYS_ID_ISAR1_EL1);
	read_sysreg_case(SYS_ID_ISAR2_EL1);
	read_sysreg_case(SYS_ID_ISAR3_EL1);
	read_sysreg_case(SYS_ID_ISAR4_EL1);
	read_sysreg_case(SYS_ID_ISAR5_EL1);
	read_sysreg_case(SYS_ID_ISAR6_EL1);
	read_sysreg_case(SYS_MVFR0_EL1);
	read_sysreg_case(SYS_MVFR1_EL1);
	read_sysreg_case(SYS_MVFR2_EL1);

	read_sysreg_case(SYS_ID_AA64PFR0_EL1);
	read_sysreg_case(SYS_ID_AA64PFR1_EL1);
	read_sysreg_case(SYS_ID_AA64ZFR0_EL1);
	read_sysreg_case(SYS_ID_AA64SMFR0_EL1);
	read_sysreg_case(SYS_ID_AA64DFR0_EL1);
	read_sysreg_case(SYS_ID_AA64DFR1_EL1);
	read_sysreg_case(SYS_ID_AA64MMFR0_EL1);
	read_sysreg_case(SYS_ID_AA64MMFR1_EL1);
	read_sysreg_case(SYS_ID_AA64MMFR2_EL1);
	read_sysreg_case(SYS_ID_AA64ISAR0_EL1);
	read_sysreg_case(SYS_ID_AA64ISAR1_EL1);
	read_sysreg_case(SYS_ID_AA64ISAR2_EL1);

	read_sysreg_case(SYS_CNTFRQ_EL0);
	read_sysreg_case(SYS_CTR_EL0);
	read_sysreg_case(SYS_DCZID_EL0);

	default:
		BUG();
		return 0;
	}

	regp  = get_arm64_ftr_reg(sys_id);
	if (regp) {
		val &= ~regp->override->mask;
		val |= (regp->override->val & regp->override->mask);
	}

	return val;
}

#include <linux/irqchip/arm-gic-v3.h>

static bool
feature_matches(u64 reg, const struct arm64_cpu_capabilities *entry)
{
	int val = cpuid_feature_extract_field_width(reg, entry->field_pos,
						    entry->field_width,
						    entry->sign);

	return val >= entry->min_field_value;
}

static bool
has_cpuid_feature(const struct arm64_cpu_capabilities *entry, int scope)
{
	u64 val;

	WARN_ON(scope == SCOPE_LOCAL_CPU && preemptible());
	if (scope == SCOPE_SYSTEM)
		val = read_sanitised_ftr_reg(entry->sys_reg);
	else
		val = __read_sysreg_by_encoding(entry->sys_reg);

	return feature_matches(val, entry);
}

const struct cpumask *system_32bit_el0_cpumask(void)
{
	if (!system_supports_32bit_el0())
		return cpu_none_mask;

	if (static_branch_unlikely(&arm64_mismatched_32bit_el0))
		return cpu_32bit_el0_mask;

	return cpu_possible_mask;
}

static int __init parse_32bit_el0_param(char *str)
{
	allow_mismatched_32bit_el0 = true;
	return 0;
}
early_param("allow_mismatched_32bit_el0", parse_32bit_el0_param);

static ssize_t aarch32_el0_show(struct device *dev,
				struct device_attribute *attr, char *buf)
{
	const struct cpumask *mask = system_32bit_el0_cpumask();

	return sysfs_emit(buf, "%*pbl\n", cpumask_pr_args(mask));
}
static const DEVICE_ATTR_RO(aarch32_el0);

static int __init aarch32_el0_sysfs_init(void)
{
	if (!allow_mismatched_32bit_el0)
		return 0;

	return device_create_file(cpu_subsys.dev_root, &dev_attr_aarch32_el0);
}
device_initcall(aarch32_el0_sysfs_init);

static bool has_32bit_el0(const struct arm64_cpu_capabilities *entry, int scope)
{
	if (!has_cpuid_feature(entry, scope))
		return allow_mismatched_32bit_el0;

	if (scope == SCOPE_SYSTEM)
		pr_info("detected: 32-bit EL0 Support\n");

	return true;
}

static bool has_useable_gicv3_cpuif(const struct arm64_cpu_capabilities *entry, int scope)
{
	bool has_sre;

	if (!has_cpuid_feature(entry, scope))
		return false;

	has_sre = gic_enable_sre();
	if (!has_sre)
		pr_warn_once("%s present but disabled by higher exception level\n",
			     entry->desc);

	return has_sre;
}

static bool has_no_hw_prefetch(const struct arm64_cpu_capabilities *entry, int __unused)
{
	u32 midr = read_cpuid_id();

	/* Cavium ThunderX pass 1.x and 2.x */
	return midr_is_cpu_model_range(midr, MIDR_THUNDERX,
		MIDR_CPU_VAR_REV(0, 0),
		MIDR_CPU_VAR_REV(1, MIDR_REVISION_MASK));
}

static bool has_no_fpsimd(const struct arm64_cpu_capabilities *entry, int __unused)
{
	u64 pfr0 = read_sanitised_ftr_reg(SYS_ID_AA64PFR0_EL1);

	return cpuid_feature_extract_signed_field(pfr0,
					ID_AA64PFR0_FP_SHIFT) < 0;
}

static bool has_cache_idc(const struct arm64_cpu_capabilities *entry,
			  int scope)
{
	u64 ctr;

	if (scope == SCOPE_SYSTEM)
		ctr = arm64_ftr_reg_ctrel0.sys_val;
	else
		ctr = read_cpuid_effective_cachetype();

	return ctr & BIT(CTR_IDC_SHIFT);
}

static void cpu_emulate_effective_ctr(const struct arm64_cpu_capabilities *__unused)
{
	/*
	 * If the CPU exposes raw CTR_EL0.IDC = 0, while effectively
	 * CTR_EL0.IDC = 1 (from CLIDR values), we need to trap accesses
	 * to the CTR_EL0 on this CPU and emulate it with the real/safe
	 * value.
	 */
	if (!(read_cpuid_cachetype() & BIT(CTR_IDC_SHIFT)))
		sysreg_clear_set(sctlr_el1, SCTLR_EL1_UCT, 0);
}

static bool has_cache_dic(const struct arm64_cpu_capabilities *entry,
			  int scope)
{
	u64 ctr;

	if (scope == SCOPE_SYSTEM)
		ctr = arm64_ftr_reg_ctrel0.sys_val;
	else
		ctr = read_cpuid_cachetype();

	return ctr & BIT(CTR_DIC_SHIFT);
}

static bool __maybe_unused
has_useable_cnp(const struct arm64_cpu_capabilities *entry, int scope)
{
	/*
	 * Kdump isn't guaranteed to power-off all secondary CPUs, CNP
	 * may share TLB entries with a CPU stuck in the crashed
	 * kernel.
	 */
	if (is_kdump_kernel())
		return false;

	if (cpus_have_const_cap(ARM64_WORKAROUND_NVIDIA_CARMEL_CNP))
		return false;

	return has_cpuid_feature(entry, scope);
}

/*
 * This check is triggered during the early boot before the cpufeature
 * is initialised. Checking the status on the local CPU allows the boot
 * CPU to detect the need for non-global mappings and thus avoiding a
 * pagetable re-write after all the CPUs are booted. This check will be
 * anyway run on individual CPUs, allowing us to get the consistent
 * state once the SMP CPUs are up and thus make the switch to non-global
 * mappings if required.
 */
bool kaslr_requires_kpti(void)
{
	if (!IS_ENABLED(CONFIG_RANDOMIZE_BASE))
		return false;

	/*
	 * E0PD does a similar job to KPTI so can be used instead
	 * where available.
	 */
	if (IS_ENABLED(CONFIG_ARM64_E0PD)) {
		u64 mmfr2 = read_sysreg_s(SYS_ID_AA64MMFR2_EL1);
		if (cpuid_feature_extract_unsigned_field(mmfr2,
						ID_AA64MMFR2_E0PD_SHIFT))
			return false;
	}

	/*
	 * Systems affected by Cavium erratum 24756 are incompatible
	 * with KPTI.
	 */
	if (IS_ENABLED(CONFIG_CAVIUM_ERRATUM_27456)) {
		extern const struct midr_range cavium_erratum_27456_cpus[];

		if (is_midr_in_range_list(read_cpuid_id(),
					  cavium_erratum_27456_cpus))
			return false;
	}

	return kaslr_offset() > 0;
}

static bool __meltdown_safe = true;
static int __kpti_forced; /* 0: not forced, >0: forced on, <0: forced off */

static bool unmap_kernel_at_el0(const struct arm64_cpu_capabilities *entry,
				int scope)
{
	/* List of CPUs that are not vulnerable and don't need KPTI */
	static const struct midr_range kpti_safe_list[] = {
		MIDR_ALL_VERSIONS(MIDR_CAVIUM_THUNDERX2),
		MIDR_ALL_VERSIONS(MIDR_BRCM_VULCAN),
		MIDR_ALL_VERSIONS(MIDR_BRAHMA_B53),
		MIDR_ALL_VERSIONS(MIDR_CORTEX_A35),
		MIDR_ALL_VERSIONS(MIDR_CORTEX_A53),
		MIDR_ALL_VERSIONS(MIDR_CORTEX_A55),
		MIDR_ALL_VERSIONS(MIDR_CORTEX_A57),
		MIDR_ALL_VERSIONS(MIDR_CORTEX_A72),
		MIDR_ALL_VERSIONS(MIDR_CORTEX_A73),
		MIDR_ALL_VERSIONS(MIDR_HISI_TSV110),
		MIDR_ALL_VERSIONS(MIDR_NVIDIA_CARMEL),
		MIDR_ALL_VERSIONS(MIDR_QCOM_KRYO_2XX_GOLD),
		MIDR_ALL_VERSIONS(MIDR_QCOM_KRYO_2XX_SILVER),
		MIDR_ALL_VERSIONS(MIDR_QCOM_KRYO_3XX_SILVER),
		MIDR_ALL_VERSIONS(MIDR_QCOM_KRYO_4XX_SILVER),
		{ /* sentinel */ }
	};
	char const *str = "kpti command line option";
	bool meltdown_safe;

	meltdown_safe = is_midr_in_range_list(read_cpuid_id(), kpti_safe_list);

	/* Defer to CPU feature registers */
	if (has_cpuid_feature(entry, scope))
		meltdown_safe = true;

	if (!meltdown_safe)
		__meltdown_safe = false;

	/*
	 * For reasons that aren't entirely clear, enabling KPTI on Cavium
	 * ThunderX leads to apparent I-cache corruption of kernel text, which
	 * ends as well as you might imagine. Don't even try. We cannot rely
	 * on the cpus_have_*cap() helpers here to detect the CPU erratum
	 * because cpucap detection order may change. However, since we know
	 * affected CPUs are always in a homogeneous configuration, it is
	 * safe to rely on this_cpu_has_cap() here.
	 */
	if (this_cpu_has_cap(ARM64_WORKAROUND_CAVIUM_27456)) {
		str = "ARM64_WORKAROUND_CAVIUM_27456";
		__kpti_forced = -1;
	}

	/* Useful for KASLR robustness */
	if (kaslr_requires_kpti()) {
		if (!__kpti_forced) {
			str = "KASLR";
			__kpti_forced = 1;
		}
	}

	if (cpu_mitigations_off() && !__kpti_forced) {
		str = "mitigations=off";
		__kpti_forced = -1;
	}

	if (!IS_ENABLED(CONFIG_UNMAP_KERNEL_AT_EL0)) {
		pr_info_once("kernel page table isolation disabled by kernel configuration\n");
		return false;
	}

	/* Forced? */
	if (__kpti_forced) {
		pr_info_once("kernel page table isolation forced %s by %s\n",
			     __kpti_forced > 0 ? "ON" : "OFF", str);
		return __kpti_forced > 0;
	}

	return !meltdown_safe;
}

#ifdef CONFIG_UNMAP_KERNEL_AT_EL0
static void __nocfi
kpti_install_ng_mappings(const struct arm64_cpu_capabilities *__unused)
{
	typedef void (kpti_remap_fn)(int, int, phys_addr_t);
	extern kpti_remap_fn idmap_kpti_install_ng_mappings;
	kpti_remap_fn *remap_fn;

	int cpu = smp_processor_id();

	if (__this_cpu_read(this_cpu_vector) == vectors) {
		const char *v = arm64_get_bp_hardening_vector(EL1_VECTOR_KPTI);

		__this_cpu_write(this_cpu_vector, v);
	}

	/*
	 * We don't need to rewrite the page-tables if either we've done
	 * it already or we have KASLR enabled and therefore have not
	 * created any global mappings at all.
	 */
	if (arm64_use_ng_mappings)
		return;

	remap_fn = (void *)__pa_symbol(function_nocfi(idmap_kpti_install_ng_mappings));

	cpu_install_idmap();
	remap_fn(cpu, num_online_cpus(), __pa_symbol(swapper_pg_dir));
	cpu_uninstall_idmap();

	if (!cpu)
		arm64_use_ng_mappings = true;
}
#else
static void
kpti_install_ng_mappings(const struct arm64_cpu_capabilities *__unused)
{
}
#endif	/* CONFIG_UNMAP_KERNEL_AT_EL0 */

static int __init parse_kpti(char *str)
{
	bool enabled;
	int ret = strtobool(str, &enabled);

	if (ret)
		return ret;

	__kpti_forced = enabled ? 1 : -1;
	return 0;
}
early_param("kpti", parse_kpti);

#ifdef CONFIG_ARM64_HW_AFDBM
static inline void __cpu_enable_hw_dbm(void)
{
	u64 tcr = read_sysreg(tcr_el1) | TCR_HD;

	write_sysreg(tcr, tcr_el1);
	isb();
	local_flush_tlb_all();
}

static bool cpu_has_broken_dbm(void)
{
	/* List of CPUs which have broken DBM support. */
	static const struct midr_range cpus[] = {
#ifdef CONFIG_ARM64_ERRATUM_1024718
		MIDR_ALL_VERSIONS(MIDR_CORTEX_A55),
		/* Kryo4xx Silver (rdpe => r1p0) */
		MIDR_REV(MIDR_QCOM_KRYO_4XX_SILVER, 0xd, 0xe),
#endif
#ifdef CONFIG_ARM64_ERRATUM_2051678
		MIDR_REV_RANGE(MIDR_CORTEX_A510, 0, 0, 2),
#endif
		{},
	};

	return is_midr_in_range_list(read_cpuid_id(), cpus);
}

static bool cpu_can_use_dbm(const struct arm64_cpu_capabilities *cap)
{
	return has_cpuid_feature(cap, SCOPE_LOCAL_CPU) &&
	       !cpu_has_broken_dbm();
}

static void cpu_enable_hw_dbm(struct arm64_cpu_capabilities const *cap)
{
	if (cpu_can_use_dbm(cap))
		__cpu_enable_hw_dbm();
}

static bool has_hw_dbm(const struct arm64_cpu_capabilities *cap,
		       int __unused)
{
	static bool detected = false;
	/*
	 * DBM is a non-conflicting feature. i.e, the kernel can safely
	 * run a mix of CPUs with and without the feature. So, we
	 * unconditionally enable the capability to allow any late CPU
	 * to use the feature. We only enable the control bits on the
	 * CPU, if it actually supports.
	 *
	 * We have to make sure we print the "feature" detection only
	 * when at least one CPU actually uses it. So check if this CPU
	 * can actually use it and print the message exactly once.
	 *
	 * This is safe as all CPUs (including secondary CPUs - due to the
	 * LOCAL_CPU scope - and the hotplugged CPUs - via verification)
	 * goes through the "matches" check exactly once. Also if a CPU
	 * matches the criteria, it is guaranteed that the CPU will turn
	 * the DBM on, as the capability is unconditionally enabled.
	 */
	if (!detected && cpu_can_use_dbm(cap)) {
		detected = true;
		pr_info("detected: Hardware dirty bit management\n");
	}

	return true;
}

#endif

#ifdef CONFIG_ARM64_AMU_EXTN

/*
 * The "amu_cpus" cpumask only signals that the CPU implementation for the
 * flagged CPUs supports the Activity Monitors Unit (AMU) but does not provide
 * information regarding all the events that it supports. When a CPU bit is
 * set in the cpumask, the user of this feature can only rely on the presence
 * of the 4 fixed counters for that CPU. But this does not guarantee that the
 * counters are enabled or access to these counters is enabled by code
 * executed at higher exception levels (firmware).
 */
static struct cpumask amu_cpus __read_mostly;

bool cpu_has_amu_feat(int cpu)
{
	return cpumask_test_cpu(cpu, &amu_cpus);
}

int get_cpu_with_amu_feat(void)
{
	return cpumask_any(&amu_cpus);
}

static void cpu_amu_enable(struct arm64_cpu_capabilities const *cap)
{
	if (has_cpuid_feature(cap, SCOPE_LOCAL_CPU)) {
		pr_info("detected CPU%d: Activity Monitors Unit (AMU)\n",
			smp_processor_id());
		cpumask_set_cpu(smp_processor_id(), &amu_cpus);
		update_freq_counters_refs();
	}
}

static bool has_amu(const struct arm64_cpu_capabilities *cap,
		    int __unused)
{
	/*
	 * The AMU extension is a non-conflicting feature: the kernel can
	 * safely run a mix of CPUs with and without support for the
	 * activity monitors extension. Therefore, unconditionally enable
	 * the capability to allow any late CPU to use the feature.
	 *
	 * With this feature unconditionally enabled, the cpu_enable
	 * function will be called for all CPUs that match the criteria,
	 * including secondary and hotplugged, marking this feature as
	 * present on that respective CPU. The enable function will also
	 * print a detection message.
	 */

	return true;
}
#else
int get_cpu_with_amu_feat(void)
{
	return nr_cpu_ids;
}
#endif

static bool runs_at_el2(const struct arm64_cpu_capabilities *entry, int __unused)
{
	return is_kernel_in_hyp_mode();
}

static void cpu_copy_el2regs(const struct arm64_cpu_capabilities *__unused)
{
	/*
	 * Copy register values that aren't redirected by hardware.
	 *
	 * Before code patching, we only set tpidr_el1, all CPUs need to copy
	 * this value to tpidr_el2 before we patch the code. Once we've done
	 * that, freshly-onlined CPUs will set tpidr_el2, so we don't need to
	 * do anything here.
	 */
	if (!alternative_is_applied(ARM64_HAS_VIRT_HOST_EXTN))
		write_sysreg(read_sysreg(tpidr_el1), tpidr_el2);
}

#ifdef CONFIG_ARM64_PAN
static void cpu_enable_pan(const struct arm64_cpu_capabilities *__unused)
{
	/*
	 * We modify PSTATE. This won't work from irq context as the PSTATE
	 * is discarded once we return from the exception.
	 */
	WARN_ON_ONCE(in_interrupt());

	sysreg_clear_set(sctlr_el1, SCTLR_EL1_SPAN, 0);
	set_pstate_pan(1);
}
#endif /* CONFIG_ARM64_PAN */

#ifdef CONFIG_ARM64_RAS_EXTN
static void cpu_clear_disr(const struct arm64_cpu_capabilities *__unused)
{
	/* Firmware may have left a deferred SError in this register. */
	write_sysreg_s(0, SYS_DISR_EL1);
}
#endif /* CONFIG_ARM64_RAS_EXTN */

#ifdef CONFIG_ARM64_PTR_AUTH
static bool has_address_auth_cpucap(const struct arm64_cpu_capabilities *entry, int scope)
{
	int boot_val, sec_val;

	/* We don't expect to be called with SCOPE_SYSTEM */
	WARN_ON(scope == SCOPE_SYSTEM);
	/*
	 * The ptr-auth feature levels are not intercompatible with lower
	 * levels. Hence we must match ptr-auth feature level of the secondary
	 * CPUs with that of the boot CPU. The level of boot cpu is fetched
	 * from the sanitised register whereas direct register read is done for
	 * the secondary CPUs.
	 * The sanitised feature state is guaranteed to match that of the
	 * boot CPU as a mismatched secondary CPU is parked before it gets
	 * a chance to update the state, with the capability.
	 */
	boot_val = cpuid_feature_extract_field(read_sanitised_ftr_reg(entry->sys_reg),
					       entry->field_pos, entry->sign);
	if (scope & SCOPE_BOOT_CPU)
		return boot_val >= entry->min_field_value;
	/* Now check for the secondary CPUs with SCOPE_LOCAL_CPU scope */
	sec_val = cpuid_feature_extract_field(__read_sysreg_by_encoding(entry->sys_reg),
					      entry->field_pos, entry->sign);
	return (sec_val >= entry->min_field_value) && (sec_val == boot_val);
}

static bool has_address_auth_metacap(const struct arm64_cpu_capabilities *entry,
				     int scope)
{
	bool api = has_address_auth_cpucap(cpu_hwcaps_ptrs[ARM64_HAS_ADDRESS_AUTH_IMP_DEF], scope);
	bool apa = has_address_auth_cpucap(cpu_hwcaps_ptrs[ARM64_HAS_ADDRESS_AUTH_ARCH_QARMA5], scope);
	bool apa3 = has_address_auth_cpucap(cpu_hwcaps_ptrs[ARM64_HAS_ADDRESS_AUTH_ARCH_QARMA3], scope);

	return apa || apa3 || api;
}

static bool has_generic_auth(const struct arm64_cpu_capabilities *entry,
			     int __unused)
{
	bool gpi = __system_matches_cap(ARM64_HAS_GENERIC_AUTH_IMP_DEF);
	bool gpa = __system_matches_cap(ARM64_HAS_GENERIC_AUTH_ARCH_QARMA5);
	bool gpa3 = __system_matches_cap(ARM64_HAS_GENERIC_AUTH_ARCH_QARMA3);

	return gpa || gpa3 || gpi;
}
#endif /* CONFIG_ARM64_PTR_AUTH */

#ifdef CONFIG_ARM64_E0PD
static void cpu_enable_e0pd(struct arm64_cpu_capabilities const *cap)
{
	if (this_cpu_has_cap(ARM64_HAS_E0PD))
		sysreg_clear_set(tcr_el1, 0, TCR_E0PD1);
}
#endif /* CONFIG_ARM64_E0PD */

#ifdef CONFIG_ARM64_PSEUDO_NMI
static bool enable_pseudo_nmi;

static int __init early_enable_pseudo_nmi(char *p)
{
	return strtobool(p, &enable_pseudo_nmi);
}
early_param("irqchip.gicv3_pseudo_nmi", early_enable_pseudo_nmi);

static bool can_use_gic_priorities(const struct arm64_cpu_capabilities *entry,
				   int scope)
{
	return enable_pseudo_nmi && has_useable_gicv3_cpuif(entry, scope);
}
#endif

#ifdef CONFIG_ARM64_BTI
static void bti_enable(const struct arm64_cpu_capabilities *__unused)
{
	/*
	 * Use of X16/X17 for tail-calls and trampolines that jump to
	 * function entry points using BR is a requirement for
	 * marking binaries with GNU_PROPERTY_AARCH64_FEATURE_1_BTI.
	 * So, be strict and forbid other BRs using other registers to
	 * jump onto a PACIxSP instruction:
	 */
	sysreg_clear_set(sctlr_el1, 0, SCTLR_EL1_BT0 | SCTLR_EL1_BT1);
	isb();
}
#endif /* CONFIG_ARM64_BTI */

#ifdef CONFIG_ARM64_MTE
static void cpu_enable_mte(struct arm64_cpu_capabilities const *cap)
{
	sysreg_clear_set(sctlr_el1, 0, SCTLR_ELx_ATA | SCTLR_EL1_ATA0);
	isb();

	/*
	 * Clear the tags in the zero page. This needs to be done via the
	 * linear map which has the Tagged attribute.
	 */
	if (!test_and_set_bit(PG_mte_tagged, &ZERO_PAGE(0)->flags))
		mte_clear_page_tags(lm_alias(empty_zero_page));

	kasan_init_hw_tags_cpu();
}
#endif /* CONFIG_ARM64_MTE */

#ifdef CONFIG_KVM
static bool is_kvm_protected_mode(const struct arm64_cpu_capabilities *entry, int __unused)
{
	if (kvm_get_mode() != KVM_MODE_PROTECTED)
		return false;

	if (is_kernel_in_hyp_mode()) {
		pr_warn("Protected KVM not available with VHE\n");
		return false;
	}

	return true;
}
#endif /* CONFIG_KVM */

/* Internal helper functions to match cpu capability type */
static bool
cpucap_late_cpu_optional(const struct arm64_cpu_capabilities *cap)
{
	return !!(cap->type & ARM64_CPUCAP_OPTIONAL_FOR_LATE_CPU);
}

static bool
cpucap_late_cpu_permitted(const struct arm64_cpu_capabilities *cap)
{
	return !!(cap->type & ARM64_CPUCAP_PERMITTED_FOR_LATE_CPU);
}

static bool
cpucap_panic_on_conflict(const struct arm64_cpu_capabilities *cap)
{
	return !!(cap->type & ARM64_CPUCAP_PANIC_ON_CONFLICT);
}

static const struct arm64_cpu_capabilities arm64_features[] = {
	{
		.desc = "GIC system register CPU interface",
		.capability = ARM64_HAS_SYSREG_GIC_CPUIF,
		.type = ARM64_CPUCAP_STRICT_BOOT_CPU_FEATURE,
		.matches = has_useable_gicv3_cpuif,
		.sys_reg = SYS_ID_AA64PFR0_EL1,
		.field_pos = ID_AA64PFR0_GIC_SHIFT,
		.field_width = 4,
		.sign = FTR_UNSIGNED,
		.min_field_value = 1,
	},
	{
		.desc = "Enhanced Counter Virtualization",
		.capability = ARM64_HAS_ECV,
		.type = ARM64_CPUCAP_SYSTEM_FEATURE,
		.matches = has_cpuid_feature,
		.sys_reg = SYS_ID_AA64MMFR0_EL1,
		.field_pos = ID_AA64MMFR0_ECV_SHIFT,
		.field_width = 4,
		.sign = FTR_UNSIGNED,
		.min_field_value = 1,
	},
#ifdef CONFIG_ARM64_PAN
	{
		.desc = "Privileged Access Never",
		.capability = ARM64_HAS_PAN,
		.type = ARM64_CPUCAP_SYSTEM_FEATURE,
		.matches = has_cpuid_feature,
		.sys_reg = SYS_ID_AA64MMFR1_EL1,
		.field_pos = ID_AA64MMFR1_PAN_SHIFT,
		.field_width = 4,
		.sign = FTR_UNSIGNED,
		.min_field_value = 1,
		.cpu_enable = cpu_enable_pan,
	},
#endif /* CONFIG_ARM64_PAN */
#ifdef CONFIG_ARM64_EPAN
	{
		.desc = "Enhanced Privileged Access Never",
		.capability = ARM64_HAS_EPAN,
		.type = ARM64_CPUCAP_SYSTEM_FEATURE,
		.matches = has_cpuid_feature,
		.sys_reg = SYS_ID_AA64MMFR1_EL1,
		.field_pos = ID_AA64MMFR1_PAN_SHIFT,
		.field_width = 4,
		.sign = FTR_UNSIGNED,
		.min_field_value = 3,
	},
#endif /* CONFIG_ARM64_EPAN */
#ifdef CONFIG_ARM64_LSE_ATOMICS
	{
		.desc = "LSE atomic instructions",
		.capability = ARM64_HAS_LSE_ATOMICS,
		.type = ARM64_CPUCAP_SYSTEM_FEATURE,
		.matches = has_cpuid_feature,
		.sys_reg = SYS_ID_AA64ISAR0_EL1,
		.field_pos = ID_AA64ISAR0_EL1_ATOMIC_SHIFT,
		.field_width = 4,
		.sign = FTR_UNSIGNED,
		.min_field_value = 2,
	},
#endif /* CONFIG_ARM64_LSE_ATOMICS */
	{
		.desc = "Software prefetching using PRFM",
		.capability = ARM64_HAS_NO_HW_PREFETCH,
		.type = ARM64_CPUCAP_WEAK_LOCAL_CPU_FEATURE,
		.matches = has_no_hw_prefetch,
	},
	{
		.desc = "Virtualization Host Extensions",
		.capability = ARM64_HAS_VIRT_HOST_EXTN,
		.type = ARM64_CPUCAP_STRICT_BOOT_CPU_FEATURE,
		.matches = runs_at_el2,
		.cpu_enable = cpu_copy_el2regs,
	},
	{
		.capability = ARM64_HAS_32BIT_EL0_DO_NOT_USE,
		.type = ARM64_CPUCAP_SYSTEM_FEATURE,
		.matches = has_32bit_el0,
		.sys_reg = SYS_ID_AA64PFR0_EL1,
		.sign = FTR_UNSIGNED,
		.field_pos = ID_AA64PFR0_EL0_SHIFT,
		.field_width = 4,
		.min_field_value = ID_AA64PFR0_ELx_32BIT_64BIT,
	},
#ifdef CONFIG_KVM
	{
		.desc = "32-bit EL1 Support",
		.capability = ARM64_HAS_32BIT_EL1,
		.type = ARM64_CPUCAP_SYSTEM_FEATURE,
		.matches = has_cpuid_feature,
		.sys_reg = SYS_ID_AA64PFR0_EL1,
		.sign = FTR_UNSIGNED,
		.field_pos = ID_AA64PFR0_EL1_SHIFT,
		.field_width = 4,
		.min_field_value = ID_AA64PFR0_ELx_32BIT_64BIT,
	},
	{
		.desc = "Protected KVM",
		.capability = ARM64_KVM_PROTECTED_MODE,
		.type = ARM64_CPUCAP_SYSTEM_FEATURE,
		.matches = is_kvm_protected_mode,
	},
#endif
	{
		.desc = "Kernel page table isolation (KPTI)",
		.capability = ARM64_UNMAP_KERNEL_AT_EL0,
		.type = ARM64_CPUCAP_BOOT_RESTRICTED_CPU_LOCAL_FEATURE,
		/*
		 * The ID feature fields below are used to indicate that
		 * the CPU doesn't need KPTI. See unmap_kernel_at_el0 for
		 * more details.
		 */
		.sys_reg = SYS_ID_AA64PFR0_EL1,
		.field_pos = ID_AA64PFR0_CSV3_SHIFT,
		.field_width = 4,
		.min_field_value = 1,
		.matches = unmap_kernel_at_el0,
		.cpu_enable = kpti_install_ng_mappings,
	},
	{
		/* FP/SIMD is not implemented */
		.capability = ARM64_HAS_NO_FPSIMD,
		.type = ARM64_CPUCAP_BOOT_RESTRICTED_CPU_LOCAL_FEATURE,
		.min_field_value = 0,
		.matches = has_no_fpsimd,
	},
#ifdef CONFIG_ARM64_PMEM
	{
		.desc = "Data cache clean to Point of Persistence",
		.capability = ARM64_HAS_DCPOP,
		.type = ARM64_CPUCAP_SYSTEM_FEATURE,
		.matches = has_cpuid_feature,
		.sys_reg = SYS_ID_AA64ISAR1_EL1,
		.field_pos = ID_AA64ISAR1_DPB_SHIFT,
		.field_width = 4,
		.min_field_value = 1,
	},
	{
		.desc = "Data cache clean to Point of Deep Persistence",
		.capability = ARM64_HAS_DCPODP,
		.type = ARM64_CPUCAP_SYSTEM_FEATURE,
		.matches = has_cpuid_feature,
		.sys_reg = SYS_ID_AA64ISAR1_EL1,
		.sign = FTR_UNSIGNED,
		.field_pos = ID_AA64ISAR1_DPB_SHIFT,
		.field_width = 4,
		.min_field_value = 2,
	},
#endif
#ifdef CONFIG_ARM64_SVE
	{
		.desc = "Scalable Vector Extension",
		.type = ARM64_CPUCAP_SYSTEM_FEATURE,
		.capability = ARM64_SVE,
		.sys_reg = SYS_ID_AA64PFR0_EL1,
		.sign = FTR_UNSIGNED,
		.field_pos = ID_AA64PFR0_SVE_SHIFT,
		.field_width = 4,
		.min_field_value = ID_AA64PFR0_SVE,
		.matches = has_cpuid_feature,
		.cpu_enable = sve_kernel_enable,
	},
#endif /* CONFIG_ARM64_SVE */
#ifdef CONFIG_ARM64_RAS_EXTN
	{
		.desc = "RAS Extension Support",
		.capability = ARM64_HAS_RAS_EXTN,
		.type = ARM64_CPUCAP_SYSTEM_FEATURE,
		.matches = has_cpuid_feature,
		.sys_reg = SYS_ID_AA64PFR0_EL1,
		.sign = FTR_UNSIGNED,
		.field_pos = ID_AA64PFR0_RAS_SHIFT,
		.field_width = 4,
		.min_field_value = ID_AA64PFR0_RAS_V1,
		.cpu_enable = cpu_clear_disr,
	},
#endif /* CONFIG_ARM64_RAS_EXTN */
#ifdef CONFIG_ARM64_AMU_EXTN
	{
		/*
		 * The feature is enabled by default if CONFIG_ARM64_AMU_EXTN=y.
		 * Therefore, don't provide .desc as we don't want the detection
		 * message to be shown until at least one CPU is detected to
		 * support the feature.
		 */
		.capability = ARM64_HAS_AMU_EXTN,
		.type = ARM64_CPUCAP_WEAK_LOCAL_CPU_FEATURE,
		.matches = has_amu,
		.sys_reg = SYS_ID_AA64PFR0_EL1,
		.sign = FTR_UNSIGNED,
		.field_pos = ID_AA64PFR0_AMU_SHIFT,
		.field_width = 4,
		.min_field_value = ID_AA64PFR0_AMU,
		.cpu_enable = cpu_amu_enable,
	},
#endif /* CONFIG_ARM64_AMU_EXTN */
	{
		.desc = "Data cache clean to the PoU not required for I/D coherence",
		.capability = ARM64_HAS_CACHE_IDC,
		.type = ARM64_CPUCAP_SYSTEM_FEATURE,
		.matches = has_cache_idc,
		.cpu_enable = cpu_emulate_effective_ctr,
	},
	{
		.desc = "Instruction cache invalidation not required for I/D coherence",
		.capability = ARM64_HAS_CACHE_DIC,
		.type = ARM64_CPUCAP_SYSTEM_FEATURE,
		.matches = has_cache_dic,
	},
	{
		.desc = "Stage-2 Force Write-Back",
		.type = ARM64_CPUCAP_SYSTEM_FEATURE,
		.capability = ARM64_HAS_STAGE2_FWB,
		.sys_reg = SYS_ID_AA64MMFR2_EL1,
		.sign = FTR_UNSIGNED,
		.field_pos = ID_AA64MMFR2_FWB_SHIFT,
		.field_width = 4,
		.min_field_value = 1,
		.matches = has_cpuid_feature,
	},
	{
		.desc = "ARMv8.4 Translation Table Level",
		.type = ARM64_CPUCAP_SYSTEM_FEATURE,
		.capability = ARM64_HAS_ARMv8_4_TTL,
		.sys_reg = SYS_ID_AA64MMFR2_EL1,
		.sign = FTR_UNSIGNED,
		.field_pos = ID_AA64MMFR2_TTL_SHIFT,
		.field_width = 4,
		.min_field_value = 1,
		.matches = has_cpuid_feature,
	},
	{
		.desc = "TLB range maintenance instructions",
		.capability = ARM64_HAS_TLB_RANGE,
		.type = ARM64_CPUCAP_SYSTEM_FEATURE,
		.matches = has_cpuid_feature,
		.sys_reg = SYS_ID_AA64ISAR0_EL1,
		.field_pos = ID_AA64ISAR0_EL1_TLB_SHIFT,
		.field_width = 4,
		.sign = FTR_UNSIGNED,
		.min_field_value = ID_AA64ISAR0_EL1_TLB_RANGE,
	},
#ifdef CONFIG_ARM64_HW_AFDBM
	{
		/*
		 * Since we turn this on always, we don't want the user to
		 * think that the feature is available when it may not be.
		 * So hide the description.
		 *
		 * .desc = "Hardware pagetable Dirty Bit Management",
		 *
		 */
		.type = ARM64_CPUCAP_WEAK_LOCAL_CPU_FEATURE,
		.capability = ARM64_HW_DBM,
		.sys_reg = SYS_ID_AA64MMFR1_EL1,
		.sign = FTR_UNSIGNED,
		.field_pos = ID_AA64MMFR1_HADBS_SHIFT,
		.field_width = 4,
		.min_field_value = 2,
		.matches = has_hw_dbm,
		.cpu_enable = cpu_enable_hw_dbm,
	},
#endif
	{
		.desc = "CRC32 instructions",
		.capability = ARM64_HAS_CRC32,
		.type = ARM64_CPUCAP_SYSTEM_FEATURE,
		.matches = has_cpuid_feature,
		.sys_reg = SYS_ID_AA64ISAR0_EL1,
		.field_pos = ID_AA64ISAR0_EL1_CRC32_SHIFT,
		.field_width = 4,
		.min_field_value = 1,
	},
	{
		.desc = "Speculative Store Bypassing Safe (SSBS)",
		.capability = ARM64_SSBS,
		.type = ARM64_CPUCAP_SYSTEM_FEATURE,
		.matches = has_cpuid_feature,
		.sys_reg = SYS_ID_AA64PFR1_EL1,
		.field_pos = ID_AA64PFR1_SSBS_SHIFT,
		.field_width = 4,
		.sign = FTR_UNSIGNED,
		.min_field_value = ID_AA64PFR1_SSBS_PSTATE_ONLY,
	},
#ifdef CONFIG_ARM64_CNP
	{
		.desc = "Common not Private translations",
		.capability = ARM64_HAS_CNP,
		.type = ARM64_CPUCAP_SYSTEM_FEATURE,
		.matches = has_useable_cnp,
		.sys_reg = SYS_ID_AA64MMFR2_EL1,
		.sign = FTR_UNSIGNED,
		.field_pos = ID_AA64MMFR2_CNP_SHIFT,
		.field_width = 4,
		.min_field_value = 1,
		.cpu_enable = cpu_enable_cnp,
	},
#endif
	{
		.desc = "Speculation barrier (SB)",
		.capability = ARM64_HAS_SB,
		.type = ARM64_CPUCAP_SYSTEM_FEATURE,
		.matches = has_cpuid_feature,
		.sys_reg = SYS_ID_AA64ISAR1_EL1,
		.field_pos = ID_AA64ISAR1_SB_SHIFT,
		.field_width = 4,
		.sign = FTR_UNSIGNED,
		.min_field_value = 1,
	},
#ifdef CONFIG_ARM64_PTR_AUTH
	{
		.desc = "Address authentication (architected QARMA5 algorithm)",
		.capability = ARM64_HAS_ADDRESS_AUTH_ARCH_QARMA5,
		.type = ARM64_CPUCAP_BOOT_CPU_FEATURE,
		.sys_reg = SYS_ID_AA64ISAR1_EL1,
		.sign = FTR_UNSIGNED,
		.field_pos = ID_AA64ISAR1_APA_SHIFT,
		.field_width = 4,
		.min_field_value = ID_AA64ISAR1_APA_ARCHITECTED,
		.matches = has_address_auth_cpucap,
	},
	{
		.desc = "Address authentication (architected QARMA3 algorithm)",
		.capability = ARM64_HAS_ADDRESS_AUTH_ARCH_QARMA3,
		.type = ARM64_CPUCAP_BOOT_CPU_FEATURE,
		.sys_reg = SYS_ID_AA64ISAR2_EL1,
		.sign = FTR_UNSIGNED,
		.field_pos = ID_AA64ISAR2_APA3_SHIFT,
		.field_width = 4,
		.min_field_value = ID_AA64ISAR2_APA3_ARCHITECTED,
		.matches = has_address_auth_cpucap,
	},
	{
		.desc = "Address authentication (IMP DEF algorithm)",
		.capability = ARM64_HAS_ADDRESS_AUTH_IMP_DEF,
		.type = ARM64_CPUCAP_BOOT_CPU_FEATURE,
		.sys_reg = SYS_ID_AA64ISAR1_EL1,
		.sign = FTR_UNSIGNED,
		.field_pos = ID_AA64ISAR1_API_SHIFT,
		.field_width = 4,
		.min_field_value = ID_AA64ISAR1_API_IMP_DEF,
		.matches = has_address_auth_cpucap,
	},
	{
		.capability = ARM64_HAS_ADDRESS_AUTH,
		.type = ARM64_CPUCAP_BOOT_CPU_FEATURE,
		.matches = has_address_auth_metacap,
	},
	{
		.desc = "Generic authentication (architected QARMA5 algorithm)",
		.capability = ARM64_HAS_GENERIC_AUTH_ARCH_QARMA5,
		.type = ARM64_CPUCAP_SYSTEM_FEATURE,
		.sys_reg = SYS_ID_AA64ISAR1_EL1,
		.sign = FTR_UNSIGNED,
		.field_pos = ID_AA64ISAR1_GPA_SHIFT,
		.field_width = 4,
		.min_field_value = ID_AA64ISAR1_GPA_ARCHITECTED,
		.matches = has_cpuid_feature,
	},
	{
		.desc = "Generic authentication (architected QARMA3 algorithm)",
		.capability = ARM64_HAS_GENERIC_AUTH_ARCH_QARMA3,
		.type = ARM64_CPUCAP_SYSTEM_FEATURE,
		.sys_reg = SYS_ID_AA64ISAR2_EL1,
		.sign = FTR_UNSIGNED,
		.field_pos = ID_AA64ISAR2_GPA3_SHIFT,
		.field_width = 4,
		.min_field_value = ID_AA64ISAR2_GPA3_ARCHITECTED,
		.matches = has_cpuid_feature,
	},
	{
		.desc = "Generic authentication (IMP DEF algorithm)",
		.capability = ARM64_HAS_GENERIC_AUTH_IMP_DEF,
		.type = ARM64_CPUCAP_SYSTEM_FEATURE,
		.sys_reg = SYS_ID_AA64ISAR1_EL1,
		.sign = FTR_UNSIGNED,
		.field_pos = ID_AA64ISAR1_GPI_SHIFT,
		.field_width = 4,
		.min_field_value = ID_AA64ISAR1_GPI_IMP_DEF,
		.matches = has_cpuid_feature,
	},
	{
		.capability = ARM64_HAS_GENERIC_AUTH,
		.type = ARM64_CPUCAP_SYSTEM_FEATURE,
		.matches = has_generic_auth,
	},
#endif /* CONFIG_ARM64_PTR_AUTH */
#ifdef CONFIG_ARM64_PSEUDO_NMI
	{
		/*
		 * Depends on having GICv3
		 */
		.desc = "IRQ priority masking",
		.capability = ARM64_HAS_IRQ_PRIO_MASKING,
		.type = ARM64_CPUCAP_STRICT_BOOT_CPU_FEATURE,
		.matches = can_use_gic_priorities,
		.sys_reg = SYS_ID_AA64PFR0_EL1,
		.field_pos = ID_AA64PFR0_GIC_SHIFT,
		.field_width = 4,
		.sign = FTR_UNSIGNED,
		.min_field_value = 1,
	},
#endif
#ifdef CONFIG_ARM64_E0PD
	{
		.desc = "E0PD",
		.capability = ARM64_HAS_E0PD,
		.type = ARM64_CPUCAP_SYSTEM_FEATURE,
		.sys_reg = SYS_ID_AA64MMFR2_EL1,
		.sign = FTR_UNSIGNED,
		.field_width = 4,
		.field_pos = ID_AA64MMFR2_E0PD_SHIFT,
		.matches = has_cpuid_feature,
		.min_field_value = 1,
		.cpu_enable = cpu_enable_e0pd,
	},
#endif
#ifdef CONFIG_ARCH_RANDOM
	{
		.desc = "Random Number Generator",
		.capability = ARM64_HAS_RNG,
		.type = ARM64_CPUCAP_SYSTEM_FEATURE,
		.matches = has_cpuid_feature,
		.sys_reg = SYS_ID_AA64ISAR0_EL1,
		.field_pos = ID_AA64ISAR0_EL1_RNDR_SHIFT,
		.field_width = 4,
		.sign = FTR_UNSIGNED,
		.min_field_value = 1,
	},
#endif
#ifdef CONFIG_ARM64_BTI
	{
		.desc = "Branch Target Identification",
		.capability = ARM64_BTI,
#ifdef CONFIG_ARM64_BTI_KERNEL
		.type = ARM64_CPUCAP_STRICT_BOOT_CPU_FEATURE,
#else
		.type = ARM64_CPUCAP_SYSTEM_FEATURE,
#endif
		.matches = has_cpuid_feature,
		.cpu_enable = bti_enable,
		.sys_reg = SYS_ID_AA64PFR1_EL1,
		.field_pos = ID_AA64PFR1_BT_SHIFT,
		.field_width = 4,
		.min_field_value = ID_AA64PFR1_BT_BTI,
		.sign = FTR_UNSIGNED,
	},
#endif
#ifdef CONFIG_ARM64_MTE
	{
		.desc = "Memory Tagging Extension",
		.capability = ARM64_MTE,
		.type = ARM64_CPUCAP_STRICT_BOOT_CPU_FEATURE,
		.matches = has_cpuid_feature,
		.sys_reg = SYS_ID_AA64PFR1_EL1,
		.field_pos = ID_AA64PFR1_MTE_SHIFT,
		.field_width = 4,
		.min_field_value = ID_AA64PFR1_MTE,
		.sign = FTR_UNSIGNED,
		.cpu_enable = cpu_enable_mte,
	},
	{
		.desc = "Asymmetric MTE Tag Check Fault",
		.capability = ARM64_MTE_ASYMM,
		.type = ARM64_CPUCAP_BOOT_CPU_FEATURE,
		.matches = has_cpuid_feature,
		.sys_reg = SYS_ID_AA64PFR1_EL1,
		.field_pos = ID_AA64PFR1_MTE_SHIFT,
		.field_width = 4,
		.min_field_value = ID_AA64PFR1_MTE_ASYMM,
		.sign = FTR_UNSIGNED,
	},
#endif /* CONFIG_ARM64_MTE */
	{
		.desc = "RCpc load-acquire (LDAPR)",
		.capability = ARM64_HAS_LDAPR,
		.type = ARM64_CPUCAP_SYSTEM_FEATURE,
		.sys_reg = SYS_ID_AA64ISAR1_EL1,
		.sign = FTR_UNSIGNED,
		.field_pos = ID_AA64ISAR1_LRCPC_SHIFT,
		.field_width = 4,
		.matches = has_cpuid_feature,
		.min_field_value = 1,
	},
#ifdef CONFIG_ARM64_SME
	{
		.desc = "Scalable Matrix Extension",
		.type = ARM64_CPUCAP_SYSTEM_FEATURE,
		.capability = ARM64_SME,
		.sys_reg = SYS_ID_AA64PFR1_EL1,
		.sign = FTR_UNSIGNED,
		.field_pos = ID_AA64PFR1_SME_SHIFT,
		.field_width = 4,
		.min_field_value = ID_AA64PFR1_SME,
		.matches = has_cpuid_feature,
		.cpu_enable = sme_kernel_enable,
	},
	/* FA64 should be sorted after the base SME capability */
	{
		.desc = "FA64",
		.type = ARM64_CPUCAP_SYSTEM_FEATURE,
		.capability = ARM64_SME_FA64,
		.sys_reg = SYS_ID_AA64SMFR0_EL1,
		.sign = FTR_UNSIGNED,
		.field_pos = ID_AA64SMFR0_FA64_SHIFT,
		.field_width = 1,
		.min_field_value = ID_AA64SMFR0_FA64,
		.matches = has_cpuid_feature,
		.cpu_enable = fa64_kernel_enable,
	},
#endif /* CONFIG_ARM64_SME */
<<<<<<< HEAD
=======
	{
		.desc = "WFx with timeout",
		.capability = ARM64_HAS_WFXT,
		.type = ARM64_CPUCAP_SYSTEM_FEATURE,
		.sys_reg = SYS_ID_AA64ISAR2_EL1,
		.sign = FTR_UNSIGNED,
		.field_pos = ID_AA64ISAR2_WFXT_SHIFT,
		.field_width = 4,
		.matches = has_cpuid_feature,
		.min_field_value = ID_AA64ISAR2_WFXT_SUPPORTED,
	},
>>>>>>> ffd1925a
	{},
};

#define HWCAP_CPUID_MATCH(reg, field, width, s, min_value)			\
		.matches = has_cpuid_feature,					\
		.sys_reg = reg,							\
		.field_pos = field,						\
		.field_width = width,						\
		.sign = s,							\
		.min_field_value = min_value,

#define __HWCAP_CAP(name, cap_type, cap)					\
		.desc = name,							\
		.type = ARM64_CPUCAP_SYSTEM_FEATURE,				\
		.hwcap_type = cap_type,						\
		.hwcap = cap,							\

#define HWCAP_CAP(reg, field, width, s, min_value, cap_type, cap)		\
	{									\
		__HWCAP_CAP(#cap, cap_type, cap)				\
		HWCAP_CPUID_MATCH(reg, field, width, s, min_value) 		\
	}

#define HWCAP_MULTI_CAP(list, cap_type, cap)					\
	{									\
		__HWCAP_CAP(#cap, cap_type, cap)				\
		.matches = cpucap_multi_entry_cap_matches,			\
		.match_list = list,						\
	}

#define HWCAP_CAP_MATCH(match, cap_type, cap)					\
	{									\
		__HWCAP_CAP(#cap, cap_type, cap)				\
		.matches = match,						\
	}

#ifdef CONFIG_ARM64_PTR_AUTH
static const struct arm64_cpu_capabilities ptr_auth_hwcap_addr_matches[] = {
	{
		HWCAP_CPUID_MATCH(SYS_ID_AA64ISAR1_EL1, ID_AA64ISAR1_APA_SHIFT,
				  4, FTR_UNSIGNED,
				  ID_AA64ISAR1_APA_ARCHITECTED)
	},
	{
		HWCAP_CPUID_MATCH(SYS_ID_AA64ISAR2_EL1, ID_AA64ISAR2_APA3_SHIFT,
				  4, FTR_UNSIGNED, ID_AA64ISAR2_APA3_ARCHITECTED)
	},
	{
		HWCAP_CPUID_MATCH(SYS_ID_AA64ISAR1_EL1, ID_AA64ISAR1_API_SHIFT,
				  4, FTR_UNSIGNED, ID_AA64ISAR1_API_IMP_DEF)
	},
	{},
};

static const struct arm64_cpu_capabilities ptr_auth_hwcap_gen_matches[] = {
	{
		HWCAP_CPUID_MATCH(SYS_ID_AA64ISAR1_EL1, ID_AA64ISAR1_GPA_SHIFT,
				  4, FTR_UNSIGNED, ID_AA64ISAR1_GPA_ARCHITECTED)
	},
	{
		HWCAP_CPUID_MATCH(SYS_ID_AA64ISAR2_EL1, ID_AA64ISAR2_GPA3_SHIFT,
				  4, FTR_UNSIGNED, ID_AA64ISAR2_GPA3_ARCHITECTED)
	},
	{
		HWCAP_CPUID_MATCH(SYS_ID_AA64ISAR1_EL1, ID_AA64ISAR1_GPI_SHIFT,
				  4, FTR_UNSIGNED, ID_AA64ISAR1_GPI_IMP_DEF)
	},
	{},
};
#endif

static const struct arm64_cpu_capabilities arm64_elf_hwcaps[] = {
	HWCAP_CAP(SYS_ID_AA64ISAR0_EL1, ID_AA64ISAR0_EL1_AES_SHIFT, 4, FTR_UNSIGNED, 2, CAP_HWCAP, KERNEL_HWCAP_PMULL),
	HWCAP_CAP(SYS_ID_AA64ISAR0_EL1, ID_AA64ISAR0_EL1_AES_SHIFT, 4, FTR_UNSIGNED, 1, CAP_HWCAP, KERNEL_HWCAP_AES),
	HWCAP_CAP(SYS_ID_AA64ISAR0_EL1, ID_AA64ISAR0_EL1_SHA1_SHIFT, 4, FTR_UNSIGNED, 1, CAP_HWCAP, KERNEL_HWCAP_SHA1),
	HWCAP_CAP(SYS_ID_AA64ISAR0_EL1, ID_AA64ISAR0_EL1_SHA2_SHIFT, 4, FTR_UNSIGNED, 1, CAP_HWCAP, KERNEL_HWCAP_SHA2),
	HWCAP_CAP(SYS_ID_AA64ISAR0_EL1, ID_AA64ISAR0_EL1_SHA2_SHIFT, 4, FTR_UNSIGNED, 2, CAP_HWCAP, KERNEL_HWCAP_SHA512),
	HWCAP_CAP(SYS_ID_AA64ISAR0_EL1, ID_AA64ISAR0_EL1_CRC32_SHIFT, 4, FTR_UNSIGNED, 1, CAP_HWCAP, KERNEL_HWCAP_CRC32),
	HWCAP_CAP(SYS_ID_AA64ISAR0_EL1, ID_AA64ISAR0_EL1_ATOMIC_SHIFT, 4, FTR_UNSIGNED, 2, CAP_HWCAP, KERNEL_HWCAP_ATOMICS),
	HWCAP_CAP(SYS_ID_AA64ISAR0_EL1, ID_AA64ISAR0_EL1_RDM_SHIFT, 4, FTR_UNSIGNED, 1, CAP_HWCAP, KERNEL_HWCAP_ASIMDRDM),
	HWCAP_CAP(SYS_ID_AA64ISAR0_EL1, ID_AA64ISAR0_EL1_SHA3_SHIFT, 4, FTR_UNSIGNED, 1, CAP_HWCAP, KERNEL_HWCAP_SHA3),
	HWCAP_CAP(SYS_ID_AA64ISAR0_EL1, ID_AA64ISAR0_EL1_SM3_SHIFT, 4, FTR_UNSIGNED, 1, CAP_HWCAP, KERNEL_HWCAP_SM3),
	HWCAP_CAP(SYS_ID_AA64ISAR0_EL1, ID_AA64ISAR0_EL1_SM4_SHIFT, 4, FTR_UNSIGNED, 1, CAP_HWCAP, KERNEL_HWCAP_SM4),
	HWCAP_CAP(SYS_ID_AA64ISAR0_EL1, ID_AA64ISAR0_EL1_DP_SHIFT, 4, FTR_UNSIGNED, 1, CAP_HWCAP, KERNEL_HWCAP_ASIMDDP),
	HWCAP_CAP(SYS_ID_AA64ISAR0_EL1, ID_AA64ISAR0_EL1_FHM_SHIFT, 4, FTR_UNSIGNED, 1, CAP_HWCAP, KERNEL_HWCAP_ASIMDFHM),
	HWCAP_CAP(SYS_ID_AA64ISAR0_EL1, ID_AA64ISAR0_EL1_TS_SHIFT, 4, FTR_UNSIGNED, 1, CAP_HWCAP, KERNEL_HWCAP_FLAGM),
	HWCAP_CAP(SYS_ID_AA64ISAR0_EL1, ID_AA64ISAR0_EL1_TS_SHIFT, 4, FTR_UNSIGNED, 2, CAP_HWCAP, KERNEL_HWCAP_FLAGM2),
	HWCAP_CAP(SYS_ID_AA64ISAR0_EL1, ID_AA64ISAR0_EL1_RNDR_SHIFT, 4, FTR_UNSIGNED, 1, CAP_HWCAP, KERNEL_HWCAP_RNG),
	HWCAP_CAP(SYS_ID_AA64PFR0_EL1, ID_AA64PFR0_FP_SHIFT, 4, FTR_SIGNED, 0, CAP_HWCAP, KERNEL_HWCAP_FP),
	HWCAP_CAP(SYS_ID_AA64PFR0_EL1, ID_AA64PFR0_FP_SHIFT, 4, FTR_SIGNED, 1, CAP_HWCAP, KERNEL_HWCAP_FPHP),
	HWCAP_CAP(SYS_ID_AA64PFR0_EL1, ID_AA64PFR0_ASIMD_SHIFT, 4, FTR_SIGNED, 0, CAP_HWCAP, KERNEL_HWCAP_ASIMD),
	HWCAP_CAP(SYS_ID_AA64PFR0_EL1, ID_AA64PFR0_ASIMD_SHIFT, 4, FTR_SIGNED, 1, CAP_HWCAP, KERNEL_HWCAP_ASIMDHP),
	HWCAP_CAP(SYS_ID_AA64PFR0_EL1, ID_AA64PFR0_DIT_SHIFT, 4, FTR_SIGNED, 1, CAP_HWCAP, KERNEL_HWCAP_DIT),
	HWCAP_CAP(SYS_ID_AA64ISAR1_EL1, ID_AA64ISAR1_DPB_SHIFT, 4, FTR_UNSIGNED, 1, CAP_HWCAP, KERNEL_HWCAP_DCPOP),
	HWCAP_CAP(SYS_ID_AA64ISAR1_EL1, ID_AA64ISAR1_DPB_SHIFT, 4, FTR_UNSIGNED, 2, CAP_HWCAP, KERNEL_HWCAP_DCPODP),
	HWCAP_CAP(SYS_ID_AA64ISAR1_EL1, ID_AA64ISAR1_JSCVT_SHIFT, 4, FTR_UNSIGNED, 1, CAP_HWCAP, KERNEL_HWCAP_JSCVT),
	HWCAP_CAP(SYS_ID_AA64ISAR1_EL1, ID_AA64ISAR1_FCMA_SHIFT, 4, FTR_UNSIGNED, 1, CAP_HWCAP, KERNEL_HWCAP_FCMA),
	HWCAP_CAP(SYS_ID_AA64ISAR1_EL1, ID_AA64ISAR1_LRCPC_SHIFT, 4, FTR_UNSIGNED, 1, CAP_HWCAP, KERNEL_HWCAP_LRCPC),
	HWCAP_CAP(SYS_ID_AA64ISAR1_EL1, ID_AA64ISAR1_LRCPC_SHIFT, 4, FTR_UNSIGNED, 2, CAP_HWCAP, KERNEL_HWCAP_ILRCPC),
	HWCAP_CAP(SYS_ID_AA64ISAR1_EL1, ID_AA64ISAR1_FRINTTS_SHIFT, 4, FTR_UNSIGNED, 1, CAP_HWCAP, KERNEL_HWCAP_FRINT),
	HWCAP_CAP(SYS_ID_AA64ISAR1_EL1, ID_AA64ISAR1_SB_SHIFT, 4, FTR_UNSIGNED, 1, CAP_HWCAP, KERNEL_HWCAP_SB),
	HWCAP_CAP(SYS_ID_AA64ISAR1_EL1, ID_AA64ISAR1_BF16_SHIFT, 4, FTR_UNSIGNED, 1, CAP_HWCAP, KERNEL_HWCAP_BF16),
	HWCAP_CAP(SYS_ID_AA64ISAR1_EL1, ID_AA64ISAR1_DGH_SHIFT, 4, FTR_UNSIGNED, 1, CAP_HWCAP, KERNEL_HWCAP_DGH),
	HWCAP_CAP(SYS_ID_AA64ISAR1_EL1, ID_AA64ISAR1_I8MM_SHIFT, 4, FTR_UNSIGNED, 1, CAP_HWCAP, KERNEL_HWCAP_I8MM),
	HWCAP_CAP(SYS_ID_AA64MMFR2_EL1, ID_AA64MMFR2_AT_SHIFT, 4, FTR_UNSIGNED, 1, CAP_HWCAP, KERNEL_HWCAP_USCAT),
#ifdef CONFIG_ARM64_SVE
	HWCAP_CAP(SYS_ID_AA64PFR0_EL1, ID_AA64PFR0_SVE_SHIFT, 4, FTR_UNSIGNED, ID_AA64PFR0_SVE, CAP_HWCAP, KERNEL_HWCAP_SVE),
	HWCAP_CAP(SYS_ID_AA64ZFR0_EL1, ID_AA64ZFR0_SVEVER_SHIFT, 4, FTR_UNSIGNED, ID_AA64ZFR0_SVEVER_SVE2, CAP_HWCAP, KERNEL_HWCAP_SVE2),
	HWCAP_CAP(SYS_ID_AA64ZFR0_EL1, ID_AA64ZFR0_AES_SHIFT, 4, FTR_UNSIGNED, ID_AA64ZFR0_AES, CAP_HWCAP, KERNEL_HWCAP_SVEAES),
	HWCAP_CAP(SYS_ID_AA64ZFR0_EL1, ID_AA64ZFR0_AES_SHIFT, 4, FTR_UNSIGNED, ID_AA64ZFR0_AES_PMULL, CAP_HWCAP, KERNEL_HWCAP_SVEPMULL),
	HWCAP_CAP(SYS_ID_AA64ZFR0_EL1, ID_AA64ZFR0_BITPERM_SHIFT, 4, FTR_UNSIGNED, ID_AA64ZFR0_BITPERM, CAP_HWCAP, KERNEL_HWCAP_SVEBITPERM),
	HWCAP_CAP(SYS_ID_AA64ZFR0_EL1, ID_AA64ZFR0_BF16_SHIFT, 4, FTR_UNSIGNED, ID_AA64ZFR0_BF16, CAP_HWCAP, KERNEL_HWCAP_SVEBF16),
	HWCAP_CAP(SYS_ID_AA64ZFR0_EL1, ID_AA64ZFR0_SHA3_SHIFT, 4, FTR_UNSIGNED, ID_AA64ZFR0_SHA3, CAP_HWCAP, KERNEL_HWCAP_SVESHA3),
	HWCAP_CAP(SYS_ID_AA64ZFR0_EL1, ID_AA64ZFR0_SM4_SHIFT, 4, FTR_UNSIGNED, ID_AA64ZFR0_SM4, CAP_HWCAP, KERNEL_HWCAP_SVESM4),
	HWCAP_CAP(SYS_ID_AA64ZFR0_EL1, ID_AA64ZFR0_I8MM_SHIFT, 4, FTR_UNSIGNED, ID_AA64ZFR0_I8MM, CAP_HWCAP, KERNEL_HWCAP_SVEI8MM),
	HWCAP_CAP(SYS_ID_AA64ZFR0_EL1, ID_AA64ZFR0_F32MM_SHIFT, 4, FTR_UNSIGNED, ID_AA64ZFR0_F32MM, CAP_HWCAP, KERNEL_HWCAP_SVEF32MM),
	HWCAP_CAP(SYS_ID_AA64ZFR0_EL1, ID_AA64ZFR0_F64MM_SHIFT, 4, FTR_UNSIGNED, ID_AA64ZFR0_F64MM, CAP_HWCAP, KERNEL_HWCAP_SVEF64MM),
#endif
	HWCAP_CAP(SYS_ID_AA64PFR1_EL1, ID_AA64PFR1_SSBS_SHIFT, 4, FTR_UNSIGNED, ID_AA64PFR1_SSBS_PSTATE_INSNS, CAP_HWCAP, KERNEL_HWCAP_SSBS),
#ifdef CONFIG_ARM64_BTI
	HWCAP_CAP(SYS_ID_AA64PFR1_EL1, ID_AA64PFR1_BT_SHIFT, 4, FTR_UNSIGNED, ID_AA64PFR1_BT_BTI, CAP_HWCAP, KERNEL_HWCAP_BTI),
#endif
#ifdef CONFIG_ARM64_PTR_AUTH
	HWCAP_MULTI_CAP(ptr_auth_hwcap_addr_matches, CAP_HWCAP, KERNEL_HWCAP_PACA),
	HWCAP_MULTI_CAP(ptr_auth_hwcap_gen_matches, CAP_HWCAP, KERNEL_HWCAP_PACG),
#endif
#ifdef CONFIG_ARM64_MTE
	HWCAP_CAP(SYS_ID_AA64PFR1_EL1, ID_AA64PFR1_MTE_SHIFT, 4, FTR_UNSIGNED, ID_AA64PFR1_MTE, CAP_HWCAP, KERNEL_HWCAP_MTE),
	HWCAP_CAP(SYS_ID_AA64PFR1_EL1, ID_AA64PFR1_MTE_SHIFT, 4, FTR_UNSIGNED, ID_AA64PFR1_MTE_ASYMM, CAP_HWCAP, KERNEL_HWCAP_MTE3),
#endif /* CONFIG_ARM64_MTE */
	HWCAP_CAP(SYS_ID_AA64MMFR0_EL1, ID_AA64MMFR0_ECV_SHIFT, 4, FTR_UNSIGNED, 1, CAP_HWCAP, KERNEL_HWCAP_ECV),
	HWCAP_CAP(SYS_ID_AA64MMFR1_EL1, ID_AA64MMFR1_AFP_SHIFT, 4, FTR_UNSIGNED, 1, CAP_HWCAP, KERNEL_HWCAP_AFP),
	HWCAP_CAP(SYS_ID_AA64ISAR2_EL1, ID_AA64ISAR2_RPRES_SHIFT, 4, FTR_UNSIGNED, 1, CAP_HWCAP, KERNEL_HWCAP_RPRES),
<<<<<<< HEAD
=======
	HWCAP_CAP(SYS_ID_AA64ISAR2_EL1, ID_AA64ISAR2_WFXT_SHIFT, 4, FTR_UNSIGNED, ID_AA64ISAR2_WFXT_SUPPORTED, CAP_HWCAP, KERNEL_HWCAP_WFXT),
>>>>>>> ffd1925a
#ifdef CONFIG_ARM64_SME
	HWCAP_CAP(SYS_ID_AA64PFR1_EL1, ID_AA64PFR1_SME_SHIFT, 4, FTR_UNSIGNED, ID_AA64PFR1_SME, CAP_HWCAP, KERNEL_HWCAP_SME),
	HWCAP_CAP(SYS_ID_AA64SMFR0_EL1, ID_AA64SMFR0_FA64_SHIFT, 1, FTR_UNSIGNED, ID_AA64SMFR0_FA64, CAP_HWCAP, KERNEL_HWCAP_SME_FA64),
	HWCAP_CAP(SYS_ID_AA64SMFR0_EL1, ID_AA64SMFR0_I16I64_SHIFT, 4, FTR_UNSIGNED, ID_AA64SMFR0_I16I64, CAP_HWCAP, KERNEL_HWCAP_SME_I16I64),
	HWCAP_CAP(SYS_ID_AA64SMFR0_EL1, ID_AA64SMFR0_F64F64_SHIFT, 1, FTR_UNSIGNED, ID_AA64SMFR0_F64F64, CAP_HWCAP, KERNEL_HWCAP_SME_F64F64),
	HWCAP_CAP(SYS_ID_AA64SMFR0_EL1, ID_AA64SMFR0_I8I32_SHIFT, 4, FTR_UNSIGNED, ID_AA64SMFR0_I8I32, CAP_HWCAP, KERNEL_HWCAP_SME_I8I32),
	HWCAP_CAP(SYS_ID_AA64SMFR0_EL1, ID_AA64SMFR0_F16F32_SHIFT, 1, FTR_UNSIGNED, ID_AA64SMFR0_F16F32, CAP_HWCAP, KERNEL_HWCAP_SME_F16F32),
	HWCAP_CAP(SYS_ID_AA64SMFR0_EL1, ID_AA64SMFR0_B16F32_SHIFT, 1, FTR_UNSIGNED, ID_AA64SMFR0_B16F32, CAP_HWCAP, KERNEL_HWCAP_SME_B16F32),
	HWCAP_CAP(SYS_ID_AA64SMFR0_EL1, ID_AA64SMFR0_F32F32_SHIFT, 1, FTR_UNSIGNED, ID_AA64SMFR0_F32F32, CAP_HWCAP, KERNEL_HWCAP_SME_F32F32),
#endif /* CONFIG_ARM64_SME */
	{},
};

#ifdef CONFIG_COMPAT
static bool compat_has_neon(const struct arm64_cpu_capabilities *cap, int scope)
{
	/*
	 * Check that all of MVFR1_EL1.{SIMDSP, SIMDInt, SIMDLS} are available,
	 * in line with that of arm32 as in vfp_init(). We make sure that the
	 * check is future proof, by making sure value is non-zero.
	 */
	u32 mvfr1;

	WARN_ON(scope == SCOPE_LOCAL_CPU && preemptible());
	if (scope == SCOPE_SYSTEM)
		mvfr1 = read_sanitised_ftr_reg(SYS_MVFR1_EL1);
	else
		mvfr1 = read_sysreg_s(SYS_MVFR1_EL1);

	return cpuid_feature_extract_unsigned_field(mvfr1, MVFR1_SIMDSP_SHIFT) &&
		cpuid_feature_extract_unsigned_field(mvfr1, MVFR1_SIMDINT_SHIFT) &&
		cpuid_feature_extract_unsigned_field(mvfr1, MVFR1_SIMDLS_SHIFT);
}
#endif

static const struct arm64_cpu_capabilities compat_elf_hwcaps[] = {
#ifdef CONFIG_COMPAT
	HWCAP_CAP_MATCH(compat_has_neon, CAP_COMPAT_HWCAP, COMPAT_HWCAP_NEON),
	HWCAP_CAP(SYS_MVFR1_EL1, MVFR1_SIMDFMAC_SHIFT, 4, FTR_UNSIGNED, 1, CAP_COMPAT_HWCAP, COMPAT_HWCAP_VFPv4),
	/* Arm v8 mandates MVFR0.FPDP == {0, 2}. So, piggy back on this for the presence of VFP support */
	HWCAP_CAP(SYS_MVFR0_EL1, MVFR0_FPDP_SHIFT, 4, FTR_UNSIGNED, 2, CAP_COMPAT_HWCAP, COMPAT_HWCAP_VFP),
	HWCAP_CAP(SYS_MVFR0_EL1, MVFR0_FPDP_SHIFT, 4, FTR_UNSIGNED, 2, CAP_COMPAT_HWCAP, COMPAT_HWCAP_VFPv3),
	HWCAP_CAP(SYS_ID_ISAR5_EL1, ID_ISAR5_AES_SHIFT, 4, FTR_UNSIGNED, 2, CAP_COMPAT_HWCAP2, COMPAT_HWCAP2_PMULL),
	HWCAP_CAP(SYS_ID_ISAR5_EL1, ID_ISAR5_AES_SHIFT, 4, FTR_UNSIGNED, 1, CAP_COMPAT_HWCAP2, COMPAT_HWCAP2_AES),
	HWCAP_CAP(SYS_ID_ISAR5_EL1, ID_ISAR5_SHA1_SHIFT, 4, FTR_UNSIGNED, 1, CAP_COMPAT_HWCAP2, COMPAT_HWCAP2_SHA1),
	HWCAP_CAP(SYS_ID_ISAR5_EL1, ID_ISAR5_SHA2_SHIFT, 4, FTR_UNSIGNED, 1, CAP_COMPAT_HWCAP2, COMPAT_HWCAP2_SHA2),
	HWCAP_CAP(SYS_ID_ISAR5_EL1, ID_ISAR5_CRC32_SHIFT, 4, FTR_UNSIGNED, 1, CAP_COMPAT_HWCAP2, COMPAT_HWCAP2_CRC32),
#endif
	{},
};

static void cap_set_elf_hwcap(const struct arm64_cpu_capabilities *cap)
{
	switch (cap->hwcap_type) {
	case CAP_HWCAP:
		cpu_set_feature(cap->hwcap);
		break;
#ifdef CONFIG_COMPAT
	case CAP_COMPAT_HWCAP:
		compat_elf_hwcap |= (u32)cap->hwcap;
		break;
	case CAP_COMPAT_HWCAP2:
		compat_elf_hwcap2 |= (u32)cap->hwcap;
		break;
#endif
	default:
		WARN_ON(1);
		break;
	}
}

/* Check if we have a particular HWCAP enabled */
static bool cpus_have_elf_hwcap(const struct arm64_cpu_capabilities *cap)
{
	bool rc;

	switch (cap->hwcap_type) {
	case CAP_HWCAP:
		rc = cpu_have_feature(cap->hwcap);
		break;
#ifdef CONFIG_COMPAT
	case CAP_COMPAT_HWCAP:
		rc = (compat_elf_hwcap & (u32)cap->hwcap) != 0;
		break;
	case CAP_COMPAT_HWCAP2:
		rc = (compat_elf_hwcap2 & (u32)cap->hwcap) != 0;
		break;
#endif
	default:
		WARN_ON(1);
		rc = false;
	}

	return rc;
}

static void setup_elf_hwcaps(const struct arm64_cpu_capabilities *hwcaps)
{
	/* We support emulation of accesses to CPU ID feature registers */
	cpu_set_named_feature(CPUID);
	for (; hwcaps->matches; hwcaps++)
		if (hwcaps->matches(hwcaps, cpucap_default_scope(hwcaps)))
			cap_set_elf_hwcap(hwcaps);
}

static void update_cpu_capabilities(u16 scope_mask)
{
	int i;
	const struct arm64_cpu_capabilities *caps;

	scope_mask &= ARM64_CPUCAP_SCOPE_MASK;
	for (i = 0; i < ARM64_NCAPS; i++) {
		caps = cpu_hwcaps_ptrs[i];
		if (!caps || !(caps->type & scope_mask) ||
		    cpus_have_cap(caps->capability) ||
		    !caps->matches(caps, cpucap_default_scope(caps)))
			continue;

		if (caps->desc)
			pr_info("detected: %s\n", caps->desc);
		cpus_set_cap(caps->capability);

		if ((scope_mask & SCOPE_BOOT_CPU) && (caps->type & SCOPE_BOOT_CPU))
			set_bit(caps->capability, boot_capabilities);
	}
}

/*
 * Enable all the available capabilities on this CPU. The capabilities
 * with BOOT_CPU scope are handled separately and hence skipped here.
 */
static int cpu_enable_non_boot_scope_capabilities(void *__unused)
{
	int i;
	u16 non_boot_scope = SCOPE_ALL & ~SCOPE_BOOT_CPU;

	for_each_available_cap(i) {
		const struct arm64_cpu_capabilities *cap = cpu_hwcaps_ptrs[i];

		if (WARN_ON(!cap))
			continue;

		if (!(cap->type & non_boot_scope))
			continue;

		if (cap->cpu_enable)
			cap->cpu_enable(cap);
	}
	return 0;
}

/*
 * Run through the enabled capabilities and enable() it on all active
 * CPUs
 */
static void __init enable_cpu_capabilities(u16 scope_mask)
{
	int i;
	const struct arm64_cpu_capabilities *caps;
	bool boot_scope;

	scope_mask &= ARM64_CPUCAP_SCOPE_MASK;
	boot_scope = !!(scope_mask & SCOPE_BOOT_CPU);

	for (i = 0; i < ARM64_NCAPS; i++) {
		unsigned int num;

		caps = cpu_hwcaps_ptrs[i];
		if (!caps || !(caps->type & scope_mask))
			continue;
		num = caps->capability;
		if (!cpus_have_cap(num))
			continue;

		/* Ensure cpus_have_const_cap(num) works */
		static_branch_enable(&cpu_hwcap_keys[num]);

		if (boot_scope && caps->cpu_enable)
			/*
			 * Capabilities with SCOPE_BOOT_CPU scope are finalised
			 * before any secondary CPU boots. Thus, each secondary
			 * will enable the capability as appropriate via
			 * check_local_cpu_capabilities(). The only exception is
			 * the boot CPU, for which the capability must be
			 * enabled here. This approach avoids costly
			 * stop_machine() calls for this case.
			 */
			caps->cpu_enable(caps);
	}

	/*
	 * For all non-boot scope capabilities, use stop_machine()
	 * as it schedules the work allowing us to modify PSTATE,
	 * instead of on_each_cpu() which uses an IPI, giving us a
	 * PSTATE that disappears when we return.
	 */
	if (!boot_scope)
		stop_machine(cpu_enable_non_boot_scope_capabilities,
			     NULL, cpu_online_mask);
}

/*
 * Run through the list of capabilities to check for conflicts.
 * If the system has already detected a capability, take necessary
 * action on this CPU.
 */
static void verify_local_cpu_caps(u16 scope_mask)
{
	int i;
	bool cpu_has_cap, system_has_cap;
	const struct arm64_cpu_capabilities *caps;

	scope_mask &= ARM64_CPUCAP_SCOPE_MASK;

	for (i = 0; i < ARM64_NCAPS; i++) {
		caps = cpu_hwcaps_ptrs[i];
		if (!caps || !(caps->type & scope_mask))
			continue;

		cpu_has_cap = caps->matches(caps, SCOPE_LOCAL_CPU);
		system_has_cap = cpus_have_cap(caps->capability);

		if (system_has_cap) {
			/*
			 * Check if the new CPU misses an advertised feature,
			 * which is not safe to miss.
			 */
			if (!cpu_has_cap && !cpucap_late_cpu_optional(caps))
				break;
			/*
			 * We have to issue cpu_enable() irrespective of
			 * whether the CPU has it or not, as it is enabeld
			 * system wide. It is upto the call back to take
			 * appropriate action on this CPU.
			 */
			if (caps->cpu_enable)
				caps->cpu_enable(caps);
		} else {
			/*
			 * Check if the CPU has this capability if it isn't
			 * safe to have when the system doesn't.
			 */
			if (cpu_has_cap && !cpucap_late_cpu_permitted(caps))
				break;
		}
	}

	if (i < ARM64_NCAPS) {
		pr_crit("CPU%d: Detected conflict for capability %d (%s), System: %d, CPU: %d\n",
			smp_processor_id(), caps->capability,
			caps->desc, system_has_cap, cpu_has_cap);

		if (cpucap_panic_on_conflict(caps))
			cpu_panic_kernel();
		else
			cpu_die_early();
	}
}

/*
 * Check for CPU features that are used in early boot
 * based on the Boot CPU value.
 */
static void check_early_cpu_features(void)
{
	verify_cpu_asid_bits();

	verify_local_cpu_caps(SCOPE_BOOT_CPU);
}

static void
__verify_local_elf_hwcaps(const struct arm64_cpu_capabilities *caps)
{

	for (; caps->matches; caps++)
		if (cpus_have_elf_hwcap(caps) && !caps->matches(caps, SCOPE_LOCAL_CPU)) {
			pr_crit("CPU%d: missing HWCAP: %s\n",
					smp_processor_id(), caps->desc);
			cpu_die_early();
		}
}

static void verify_local_elf_hwcaps(void)
{
	__verify_local_elf_hwcaps(arm64_elf_hwcaps);

	if (id_aa64pfr0_32bit_el0(read_cpuid(ID_AA64PFR0_EL1)))
		__verify_local_elf_hwcaps(compat_elf_hwcaps);
}

static void verify_sve_features(void)
{
	u64 safe_zcr = read_sanitised_ftr_reg(SYS_ZCR_EL1);
	u64 zcr = read_zcr_features();

	unsigned int safe_len = safe_zcr & ZCR_ELx_LEN_MASK;
	unsigned int len = zcr & ZCR_ELx_LEN_MASK;

	if (len < safe_len || vec_verify_vq_map(ARM64_VEC_SVE)) {
		pr_crit("CPU%d: SVE: vector length support mismatch\n",
			smp_processor_id());
		cpu_die_early();
	}

	/* Add checks on other ZCR bits here if necessary */
}

static void verify_sme_features(void)
{
	u64 safe_smcr = read_sanitised_ftr_reg(SYS_SMCR_EL1);
	u64 smcr = read_smcr_features();

	unsigned int safe_len = safe_smcr & SMCR_ELx_LEN_MASK;
	unsigned int len = smcr & SMCR_ELx_LEN_MASK;

	if (len < safe_len || vec_verify_vq_map(ARM64_VEC_SME)) {
		pr_crit("CPU%d: SME: vector length support mismatch\n",
			smp_processor_id());
		cpu_die_early();
	}

	/* Add checks on other SMCR bits here if necessary */
}

static void verify_hyp_capabilities(void)
{
	u64 safe_mmfr1, mmfr0, mmfr1;
	int parange, ipa_max;
	unsigned int safe_vmid_bits, vmid_bits;

	if (!IS_ENABLED(CONFIG_KVM))
		return;

	safe_mmfr1 = read_sanitised_ftr_reg(SYS_ID_AA64MMFR1_EL1);
	mmfr0 = read_cpuid(ID_AA64MMFR0_EL1);
	mmfr1 = read_cpuid(ID_AA64MMFR1_EL1);

	/* Verify VMID bits */
	safe_vmid_bits = get_vmid_bits(safe_mmfr1);
	vmid_bits = get_vmid_bits(mmfr1);
	if (vmid_bits < safe_vmid_bits) {
		pr_crit("CPU%d: VMID width mismatch\n", smp_processor_id());
		cpu_die_early();
	}

	/* Verify IPA range */
	parange = cpuid_feature_extract_unsigned_field(mmfr0,
				ID_AA64MMFR0_PARANGE_SHIFT);
	ipa_max = id_aa64mmfr0_parange_to_phys_shift(parange);
	if (ipa_max < get_kvm_ipa_limit()) {
		pr_crit("CPU%d: IPA range mismatch\n", smp_processor_id());
		cpu_die_early();
	}
}

/*
 * Run through the enabled system capabilities and enable() it on this CPU.
 * The capabilities were decided based on the available CPUs at the boot time.
 * Any new CPU should match the system wide status of the capability. If the
 * new CPU doesn't have a capability which the system now has enabled, we
 * cannot do anything to fix it up and could cause unexpected failures. So
 * we park the CPU.
 */
static void verify_local_cpu_capabilities(void)
{
	/*
	 * The capabilities with SCOPE_BOOT_CPU are checked from
	 * check_early_cpu_features(), as they need to be verified
	 * on all secondary CPUs.
	 */
	verify_local_cpu_caps(SCOPE_ALL & ~SCOPE_BOOT_CPU);
	verify_local_elf_hwcaps();

	if (system_supports_sve())
		verify_sve_features();

	if (system_supports_sme())
		verify_sme_features();

	if (is_hyp_mode_available())
		verify_hyp_capabilities();
}

void check_local_cpu_capabilities(void)
{
	/*
	 * All secondary CPUs should conform to the early CPU features
	 * in use by the kernel based on boot CPU.
	 */
	check_early_cpu_features();

	/*
	 * If we haven't finalised the system capabilities, this CPU gets
	 * a chance to update the errata work arounds and local features.
	 * Otherwise, this CPU should verify that it has all the system
	 * advertised capabilities.
	 */
	if (!system_capabilities_finalized())
		update_cpu_capabilities(SCOPE_LOCAL_CPU);
	else
		verify_local_cpu_capabilities();
}

static void __init setup_boot_cpu_capabilities(void)
{
	/* Detect capabilities with either SCOPE_BOOT_CPU or SCOPE_LOCAL_CPU */
	update_cpu_capabilities(SCOPE_BOOT_CPU | SCOPE_LOCAL_CPU);
	/* Enable the SCOPE_BOOT_CPU capabilities alone right away */
	enable_cpu_capabilities(SCOPE_BOOT_CPU);
}

bool this_cpu_has_cap(unsigned int n)
{
	if (!WARN_ON(preemptible()) && n < ARM64_NCAPS) {
		const struct arm64_cpu_capabilities *cap = cpu_hwcaps_ptrs[n];

		if (cap)
			return cap->matches(cap, SCOPE_LOCAL_CPU);
	}

	return false;
}
EXPORT_SYMBOL_GPL(this_cpu_has_cap);

/*
 * This helper function is used in a narrow window when,
 * - The system wide safe registers are set with all the SMP CPUs and,
 * - The SYSTEM_FEATURE cpu_hwcaps may not have been set.
 * In all other cases cpus_have_{const_}cap() should be used.
 */
static bool __maybe_unused __system_matches_cap(unsigned int n)
{
	if (n < ARM64_NCAPS) {
		const struct arm64_cpu_capabilities *cap = cpu_hwcaps_ptrs[n];

		if (cap)
			return cap->matches(cap, SCOPE_SYSTEM);
	}
	return false;
}

void cpu_set_feature(unsigned int num)
{
	WARN_ON(num >= MAX_CPU_FEATURES);
	elf_hwcap |= BIT(num);
}
EXPORT_SYMBOL_GPL(cpu_set_feature);

bool cpu_have_feature(unsigned int num)
{
	WARN_ON(num >= MAX_CPU_FEATURES);
	return elf_hwcap & BIT(num);
}
EXPORT_SYMBOL_GPL(cpu_have_feature);

unsigned long cpu_get_elf_hwcap(void)
{
	/*
	 * We currently only populate the first 32 bits of AT_HWCAP. Please
	 * note that for userspace compatibility we guarantee that bits 62
	 * and 63 will always be returned as 0.
	 */
	return lower_32_bits(elf_hwcap);
}

unsigned long cpu_get_elf_hwcap2(void)
{
	return upper_32_bits(elf_hwcap);
}

static void __init setup_system_capabilities(void)
{
	/*
	 * We have finalised the system-wide safe feature
	 * registers, finalise the capabilities that depend
	 * on it. Also enable all the available capabilities,
	 * that are not enabled already.
	 */
	update_cpu_capabilities(SCOPE_SYSTEM);
	enable_cpu_capabilities(SCOPE_ALL & ~SCOPE_BOOT_CPU);
}

void __init setup_cpu_features(void)
{
	u32 cwg;

	setup_system_capabilities();
	setup_elf_hwcaps(arm64_elf_hwcaps);

	if (system_supports_32bit_el0())
		setup_elf_hwcaps(compat_elf_hwcaps);

	if (system_uses_ttbr0_pan())
		pr_info("emulated: Privileged Access Never (PAN) using TTBR0_EL1 switching\n");

	sve_setup();
	sme_setup();
	minsigstksz_setup();

	/* Advertise that we have computed the system capabilities */
	finalize_system_capabilities();

	/*
	 * Check for sane CTR_EL0.CWG value.
	 */
	cwg = cache_type_cwg();
	if (!cwg)
		pr_warn("No Cache Writeback Granule information, assuming %d\n",
			ARCH_DMA_MINALIGN);
}

static int enable_mismatched_32bit_el0(unsigned int cpu)
{
	/*
	 * The first 32-bit-capable CPU we detected and so can no longer
	 * be offlined by userspace. -1 indicates we haven't yet onlined
	 * a 32-bit-capable CPU.
	 */
	static int lucky_winner = -1;

	struct cpuinfo_arm64 *info = &per_cpu(cpu_data, cpu);
	bool cpu_32bit = id_aa64pfr0_32bit_el0(info->reg_id_aa64pfr0);

	if (cpu_32bit) {
		cpumask_set_cpu(cpu, cpu_32bit_el0_mask);
		static_branch_enable_cpuslocked(&arm64_mismatched_32bit_el0);
	}

	if (cpumask_test_cpu(0, cpu_32bit_el0_mask) == cpu_32bit)
		return 0;

	if (lucky_winner >= 0)
		return 0;

	/*
	 * We've detected a mismatch. We need to keep one of our CPUs with
	 * 32-bit EL0 online so that is_cpu_allowed() doesn't end up rejecting
	 * every CPU in the system for a 32-bit task.
	 */
	lucky_winner = cpu_32bit ? cpu : cpumask_any_and(cpu_32bit_el0_mask,
							 cpu_active_mask);
	get_cpu_device(lucky_winner)->offline_disabled = true;
	setup_elf_hwcaps(compat_elf_hwcaps);
	pr_info("Asymmetric 32-bit EL0 support detected on CPU %u; CPU hot-unplug disabled on CPU %u\n",
		cpu, lucky_winner);
	return 0;
}

static int __init init_32bit_el0_mask(void)
{
	if (!allow_mismatched_32bit_el0)
		return 0;

	if (!zalloc_cpumask_var(&cpu_32bit_el0_mask, GFP_KERNEL))
		return -ENOMEM;

	return cpuhp_setup_state(CPUHP_AP_ONLINE_DYN,
				 "arm64/mismatched_32bit_el0:online",
				 enable_mismatched_32bit_el0, NULL);
}
subsys_initcall_sync(init_32bit_el0_mask);

static void __maybe_unused cpu_enable_cnp(struct arm64_cpu_capabilities const *cap)
{
	cpu_replace_ttbr1(lm_alias(swapper_pg_dir));
}

/*
 * We emulate only the following system register space.
 * Op0 = 0x3, CRn = 0x0, Op1 = 0x0, CRm = [0, 4 - 7]
 * See Table C5-6 System instruction encodings for System register accesses,
 * ARMv8 ARM(ARM DDI 0487A.f) for more details.
 */
static inline bool __attribute_const__ is_emulated(u32 id)
{
	return (sys_reg_Op0(id) == 0x3 &&
		sys_reg_CRn(id) == 0x0 &&
		sys_reg_Op1(id) == 0x0 &&
		(sys_reg_CRm(id) == 0 ||
		 ((sys_reg_CRm(id) >= 4) && (sys_reg_CRm(id) <= 7))));
}

/*
 * With CRm == 0, reg should be one of :
 * MIDR_EL1, MPIDR_EL1 or REVIDR_EL1.
 */
static inline int emulate_id_reg(u32 id, u64 *valp)
{
	switch (id) {
	case SYS_MIDR_EL1:
		*valp = read_cpuid_id();
		break;
	case SYS_MPIDR_EL1:
		*valp = SYS_MPIDR_SAFE_VAL;
		break;
	case SYS_REVIDR_EL1:
		/* IMPLEMENTATION DEFINED values are emulated with 0 */
		*valp = 0;
		break;
	default:
		return -EINVAL;
	}

	return 0;
}

static int emulate_sys_reg(u32 id, u64 *valp)
{
	struct arm64_ftr_reg *regp;

	if (!is_emulated(id))
		return -EINVAL;

	if (sys_reg_CRm(id) == 0)
		return emulate_id_reg(id, valp);

	regp = get_arm64_ftr_reg_nowarn(id);
	if (regp)
		*valp = arm64_ftr_reg_user_value(regp);
	else
		/*
		 * The untracked registers are either IMPLEMENTATION DEFINED
		 * (e.g, ID_AFR0_EL1) or reserved RAZ.
		 */
		*valp = 0;
	return 0;
}

int do_emulate_mrs(struct pt_regs *regs, u32 sys_reg, u32 rt)
{
	int rc;
	u64 val;

	rc = emulate_sys_reg(sys_reg, &val);
	if (!rc) {
		pt_regs_write_reg(regs, rt, val);
		arm64_skip_faulting_instruction(regs, AARCH64_INSN_SIZE);
	}
	return rc;
}

static int emulate_mrs(struct pt_regs *regs, u32 insn)
{
	u32 sys_reg, rt;

	/*
	 * sys_reg values are defined as used in mrs/msr instruction.
	 * shift the imm value to get the encoding.
	 */
	sys_reg = (u32)aarch64_insn_decode_immediate(AARCH64_INSN_IMM_16, insn) << 5;
	rt = aarch64_insn_decode_register(AARCH64_INSN_REGTYPE_RT, insn);
	return do_emulate_mrs(regs, sys_reg, rt);
}

static struct undef_hook mrs_hook = {
	.instr_mask = 0xffff0000,
	.instr_val  = 0xd5380000,
	.pstate_mask = PSR_AA32_MODE_MASK,
	.pstate_val = PSR_MODE_EL0t,
	.fn = emulate_mrs,
};

static int __init enable_mrs_emulation(void)
{
	register_undef_hook(&mrs_hook);
	return 0;
}

core_initcall(enable_mrs_emulation);

enum mitigation_state arm64_get_meltdown_state(void)
{
	if (__meltdown_safe)
		return SPECTRE_UNAFFECTED;

	if (arm64_kernel_unmapped_at_el0())
		return SPECTRE_MITIGATED;

	return SPECTRE_VULNERABLE;
}

ssize_t cpu_show_meltdown(struct device *dev, struct device_attribute *attr,
			  char *buf)
{
	switch (arm64_get_meltdown_state()) {
	case SPECTRE_UNAFFECTED:
		return sprintf(buf, "Not affected\n");

	case SPECTRE_MITIGATED:
		return sprintf(buf, "Mitigation: PTI\n");

	default:
		return sprintf(buf, "Vulnerable\n");
	}
}<|MERGE_RESOLUTION|>--- conflicted
+++ resolved
@@ -588,12 +588,6 @@
 	ARM64_FTR_END,
 };
 
-static const struct arm64_ftr_bits ftr_smcr[] = {
-	ARM64_FTR_BITS(FTR_HIDDEN, FTR_NONSTRICT, FTR_LOWER_SAFE,
-		SMCR_ELx_LEN_SHIFT, SMCR_ELx_LEN_SIZE, 0),	/* LEN */
-	ARM64_FTR_END,
-};
-
 /*
  * Common ftr bits for a 32bit register with all hidden, strict
  * attributes, with 4bit feature fields and a default safe value of
@@ -2524,8 +2518,6 @@
 		.cpu_enable = fa64_kernel_enable,
 	},
 #endif /* CONFIG_ARM64_SME */
-<<<<<<< HEAD
-=======
 	{
 		.desc = "WFx with timeout",
 		.capability = ARM64_HAS_WFXT,
@@ -2537,7 +2529,6 @@
 		.matches = has_cpuid_feature,
 		.min_field_value = ID_AA64ISAR2_WFXT_SUPPORTED,
 	},
->>>>>>> ffd1925a
 	{},
 };
 
@@ -2671,10 +2662,7 @@
 	HWCAP_CAP(SYS_ID_AA64MMFR0_EL1, ID_AA64MMFR0_ECV_SHIFT, 4, FTR_UNSIGNED, 1, CAP_HWCAP, KERNEL_HWCAP_ECV),
 	HWCAP_CAP(SYS_ID_AA64MMFR1_EL1, ID_AA64MMFR1_AFP_SHIFT, 4, FTR_UNSIGNED, 1, CAP_HWCAP, KERNEL_HWCAP_AFP),
 	HWCAP_CAP(SYS_ID_AA64ISAR2_EL1, ID_AA64ISAR2_RPRES_SHIFT, 4, FTR_UNSIGNED, 1, CAP_HWCAP, KERNEL_HWCAP_RPRES),
-<<<<<<< HEAD
-=======
 	HWCAP_CAP(SYS_ID_AA64ISAR2_EL1, ID_AA64ISAR2_WFXT_SHIFT, 4, FTR_UNSIGNED, ID_AA64ISAR2_WFXT_SUPPORTED, CAP_HWCAP, KERNEL_HWCAP_WFXT),
->>>>>>> ffd1925a
 #ifdef CONFIG_ARM64_SME
 	HWCAP_CAP(SYS_ID_AA64PFR1_EL1, ID_AA64PFR1_SME_SHIFT, 4, FTR_UNSIGNED, ID_AA64PFR1_SME, CAP_HWCAP, KERNEL_HWCAP_SME),
 	HWCAP_CAP(SYS_ID_AA64SMFR0_EL1, ID_AA64SMFR0_FA64_SHIFT, 1, FTR_UNSIGNED, ID_AA64SMFR0_FA64, CAP_HWCAP, KERNEL_HWCAP_SME_FA64),
