--- conflicted
+++ resolved
@@ -90,11 +90,8 @@
 	struct dma_slave_config slave_config;
 	int ret;
 
-<<<<<<< HEAD
-=======
 	memset(&slave_config, 0, sizeof(slave_config));
 
->>>>>>> 6ce4eac1
 	if (!pcm->config)
 		prepare_slave_config = snd_dmaengine_pcm_prepare_slave_config;
 	else
