/*
 * Resizable virtual memory filesystem for Linux.
 *
 * Copyright (C) 2000 Linus Torvalds.
 *		 2000 Transmeta Corp.
 *		 2000-2001 Christoph Rohland
 *		 2000-2001 SAP AG
 *		 2002 Red Hat Inc.
 * Copyright (C) 2002-2011 Hugh Dickins.
 * Copyright (C) 2011 Google Inc.
 * Copyright (C) 2002-2005 VERITAS Software Corporation.
 * Copyright (C) 2004 Andi Kleen, SuSE Labs
 *
 * Extended attribute support for tmpfs:
 * Copyright (c) 2004, Luke Kenneth Casson Leighton <lkcl@lkcl.net>
 * Copyright (c) 2004 Red Hat, Inc., James Morris <jmorris@redhat.com>
 *
 * tiny-shmem:
 * Copyright (c) 2004, 2008 Matt Mackall <mpm@selenic.com>
 *
 * This file is released under the GPL.
 */

#include <linux/fs.h>
#include <linux/init.h>
#include <linux/vfs.h>
#include <linux/mount.h>
#include <linux/ramfs.h>
#include <linux/pagemap.h>
#include <linux/file.h>
#include <linux/mm.h>
#include <linux/export.h>
#include <linux/swap.h>
#include <linux/aio.h>

static struct vfsmount *shm_mnt;

#ifdef CONFIG_SHMEM
/*
 * This virtual memory filesystem is heavily based on the ramfs. It
 * extends ramfs by the ability to use swap and honor resource limits
 * which makes it a completely usable filesystem.
 */

#include <linux/xattr.h>
#include <linux/exportfs.h>
#include <linux/posix_acl.h>
#include <linux/posix_acl_xattr.h>
#include <linux/mman.h>
#include <linux/string.h>
#include <linux/slab.h>
#include <linux/backing-dev.h>
#include <linux/shmem_fs.h>
#include <linux/writeback.h>
#include <linux/blkdev.h>
#include <linux/pagevec.h>
#include <linux/percpu_counter.h>
#include <linux/falloc.h>
#include <linux/splice.h>
#include <linux/security.h>
#include <linux/swapops.h>
#include <linux/mempolicy.h>
#include <linux/namei.h>
#include <linux/ctype.h>
#include <linux/migrate.h>
#include <linux/highmem.h>
#include <linux/seq_file.h>
#include <linux/magic.h>

#include <asm/uaccess.h>
#include <asm/pgtable.h>

#define BLOCKS_PER_PAGE  (PAGE_CACHE_SIZE/512)
#define VM_ACCT(size)    (PAGE_CACHE_ALIGN(size) >> PAGE_SHIFT)

/* Pretend that each entry is of this size in directory's i_size */
#define BOGO_DIRENT_SIZE 20

/* Symlink up to this size is kmalloc'ed instead of using a swappable page */
#define SHORT_SYMLINK_LEN 128

/*
 * shmem_fallocate communicates with shmem_fault or shmem_writepage via
 * inode->i_private (with i_mutex making sure that it has only one user at
 * a time): we would prefer not to enlarge the shmem inode just for that.
 */
struct shmem_falloc {
<<<<<<< HEAD
	int	mode;		/* FALLOC_FL mode currently operating */
=======
	wait_queue_head_t *waitq; /* faults into hole wait for punch to end */
>>>>>>> 26bcd8b7
	pgoff_t start;		/* start of range currently being fallocated */
	pgoff_t next;		/* the next page offset to be fallocated */
	pgoff_t nr_falloced;	/* how many new pages have been fallocated */
	pgoff_t nr_unswapped;	/* how often writepage refused to swap out */
};

/* Flag allocation requirements to shmem_getpage */
enum sgp_type {
	SGP_READ,	/* don't exceed i_size, don't allocate page */
	SGP_CACHE,	/* don't exceed i_size, may allocate page */
	SGP_DIRTY,	/* like SGP_CACHE, but set new page dirty */
	SGP_WRITE,	/* may exceed i_size, may allocate !Uptodate page */
	SGP_FALLOC,	/* like SGP_WRITE, but make existing page Uptodate */
};

#ifdef CONFIG_TMPFS
static unsigned long shmem_default_max_blocks(void)
{
	return totalram_pages / 2;
}

static unsigned long shmem_default_max_inodes(void)
{
	return min(totalram_pages - totalhigh_pages, totalram_pages / 2);
}
#endif

static bool shmem_should_replace_page(struct page *page, gfp_t gfp);
static int shmem_replace_page(struct page **pagep, gfp_t gfp,
				struct shmem_inode_info *info, pgoff_t index);
static int shmem_getpage_gfp(struct inode *inode, pgoff_t index,
	struct page **pagep, enum sgp_type sgp, gfp_t gfp, int *fault_type);

static inline int shmem_getpage(struct inode *inode, pgoff_t index,
	struct page **pagep, enum sgp_type sgp, int *fault_type)
{
	return shmem_getpage_gfp(inode, index, pagep, sgp,
			mapping_gfp_mask(inode->i_mapping), fault_type);
}

static inline struct shmem_sb_info *SHMEM_SB(struct super_block *sb)
{
	return sb->s_fs_info;
}

/*
 * shmem_file_setup pre-accounts the whole fixed size of a VM object,
 * for shared memory and for shared anonymous (/dev/zero) mappings
 * (unless MAP_NORESERVE and sysctl_overcommit_memory <= 1),
 * consistent with the pre-accounting of private mappings ...
 */
static inline int shmem_acct_size(unsigned long flags, loff_t size)
{
	return (flags & VM_NORESERVE) ?
		0 : security_vm_enough_memory_mm(current->mm, VM_ACCT(size));
}

static inline void shmem_unacct_size(unsigned long flags, loff_t size)
{
	if (!(flags & VM_NORESERVE))
		vm_unacct_memory(VM_ACCT(size));
}

/*
 * ... whereas tmpfs objects are accounted incrementally as
 * pages are allocated, in order to allow huge sparse files.
 * shmem_getpage reports shmem_acct_block failure as -ENOSPC not -ENOMEM,
 * so that a failure on a sparse tmpfs mapping will give SIGBUS not OOM.
 */
static inline int shmem_acct_block(unsigned long flags)
{
	return (flags & VM_NORESERVE) ?
		security_vm_enough_memory_mm(current->mm, VM_ACCT(PAGE_CACHE_SIZE)) : 0;
}

static inline void shmem_unacct_blocks(unsigned long flags, long pages)
{
	if (flags & VM_NORESERVE)
		vm_unacct_memory(pages * VM_ACCT(PAGE_CACHE_SIZE));
}

static const struct super_operations shmem_ops;
static const struct address_space_operations shmem_aops;
static const struct file_operations shmem_file_operations;
static const struct inode_operations shmem_inode_operations;
static const struct inode_operations shmem_dir_inode_operations;
static const struct inode_operations shmem_special_inode_operations;
static const struct vm_operations_struct shmem_vm_ops;

static struct backing_dev_info shmem_backing_dev_info  __read_mostly = {
	.ra_pages	= 0,	/* No readahead */
	.capabilities	= BDI_CAP_NO_ACCT_AND_WRITEBACK | BDI_CAP_SWAP_BACKED,
};

static LIST_HEAD(shmem_swaplist);
static DEFINE_MUTEX(shmem_swaplist_mutex);

static int shmem_reserve_inode(struct super_block *sb)
{
	struct shmem_sb_info *sbinfo = SHMEM_SB(sb);
	if (sbinfo->max_inodes) {
		spin_lock(&sbinfo->stat_lock);
		if (!sbinfo->free_inodes) {
			spin_unlock(&sbinfo->stat_lock);
			return -ENOSPC;
		}
		sbinfo->free_inodes--;
		spin_unlock(&sbinfo->stat_lock);
	}
	return 0;
}

static void shmem_free_inode(struct super_block *sb)
{
	struct shmem_sb_info *sbinfo = SHMEM_SB(sb);
	if (sbinfo->max_inodes) {
		spin_lock(&sbinfo->stat_lock);
		sbinfo->free_inodes++;
		spin_unlock(&sbinfo->stat_lock);
	}
}

/**
 * shmem_recalc_inode - recalculate the block usage of an inode
 * @inode: inode to recalc
 *
 * We have to calculate the free blocks since the mm can drop
 * undirtied hole pages behind our back.
 *
 * But normally   info->alloced == inode->i_mapping->nrpages + info->swapped
 * So mm freed is info->alloced - (inode->i_mapping->nrpages + info->swapped)
 *
 * It has to be called with the spinlock held.
 */
static void shmem_recalc_inode(struct inode *inode)
{
	struct shmem_inode_info *info = SHMEM_I(inode);
	long freed;

	freed = info->alloced - info->swapped - inode->i_mapping->nrpages;
	if (freed > 0) {
		struct shmem_sb_info *sbinfo = SHMEM_SB(inode->i_sb);
		if (sbinfo->max_blocks)
			percpu_counter_add(&sbinfo->used_blocks, -freed);
		info->alloced -= freed;
		inode->i_blocks -= freed * BLOCKS_PER_PAGE;
		shmem_unacct_blocks(info->flags, freed);
	}
}

/*
 * Replace item expected in radix tree by a new item, while holding tree lock.
 */
static int shmem_radix_tree_replace(struct address_space *mapping,
			pgoff_t index, void *expected, void *replacement)
{
	void **pslot;
	void *item;

	VM_BUG_ON(!expected);
	VM_BUG_ON(!replacement);
	pslot = radix_tree_lookup_slot(&mapping->page_tree, index);
	if (!pslot)
		return -ENOENT;
	item = radix_tree_deref_slot_protected(pslot, &mapping->tree_lock);
	if (item != expected)
		return -ENOENT;
	radix_tree_replace_slot(pslot, replacement);
	return 0;
}

/*
 * Sometimes, before we decide whether to proceed or to fail, we must check
 * that an entry was not already brought back from swap by a racing thread.
 *
 * Checking page is not enough: by the time a SwapCache page is locked, it
 * might be reused, and again be SwapCache, using the same swap as before.
 */
static bool shmem_confirm_swap(struct address_space *mapping,
			       pgoff_t index, swp_entry_t swap)
{
	void *item;

	rcu_read_lock();
	item = radix_tree_lookup(&mapping->page_tree, index);
	rcu_read_unlock();
	return item == swp_to_radix_entry(swap);
}

/*
 * Like add_to_page_cache_locked, but error if expected item has gone.
 */
static int shmem_add_to_page_cache(struct page *page,
				   struct address_space *mapping,
				   pgoff_t index, gfp_t gfp, void *expected)
{
	int error;

	VM_BUG_ON_PAGE(!PageLocked(page), page);
	VM_BUG_ON_PAGE(!PageSwapBacked(page), page);

	page_cache_get(page);
	page->mapping = mapping;
	page->index = index;

	spin_lock_irq(&mapping->tree_lock);
	if (!expected)
		error = radix_tree_insert(&mapping->page_tree, index, page);
	else
		error = shmem_radix_tree_replace(mapping, index, expected,
								 page);
	if (!error) {
		mapping->nrpages++;
		__inc_zone_page_state(page, NR_FILE_PAGES);
		__inc_zone_page_state(page, NR_SHMEM);
		spin_unlock_irq(&mapping->tree_lock);
	} else {
		page->mapping = NULL;
		spin_unlock_irq(&mapping->tree_lock);
		page_cache_release(page);
	}
	return error;
}

/*
 * Like delete_from_page_cache, but substitutes swap for page.
 */
static void shmem_delete_from_page_cache(struct page *page, void *radswap)
{
	struct address_space *mapping = page->mapping;
	int error;

	spin_lock_irq(&mapping->tree_lock);
	error = shmem_radix_tree_replace(mapping, page->index, page, radswap);
	page->mapping = NULL;
	mapping->nrpages--;
	__dec_zone_page_state(page, NR_FILE_PAGES);
	__dec_zone_page_state(page, NR_SHMEM);
	spin_unlock_irq(&mapping->tree_lock);
	page_cache_release(page);
	BUG_ON(error);
}

/*
 * Remove swap entry from radix tree, free the swap and its page cache.
 */
static int shmem_free_swap(struct address_space *mapping,
			   pgoff_t index, void *radswap)
{
	void *old;

	spin_lock_irq(&mapping->tree_lock);
	old = radix_tree_delete_item(&mapping->page_tree, index, radswap);
	spin_unlock_irq(&mapping->tree_lock);
	if (old != radswap)
		return -ENOENT;
	free_swap_and_cache(radix_to_swp_entry(radswap));
	return 0;
}

/*
 * SysV IPC SHM_UNLOCK restore Unevictable pages to their evictable lists.
 */
void shmem_unlock_mapping(struct address_space *mapping)
{
	struct pagevec pvec;
	pgoff_t indices[PAGEVEC_SIZE];
	pgoff_t index = 0;

	pagevec_init(&pvec, 0);
	/*
	 * Minor point, but we might as well stop if someone else SHM_LOCKs it.
	 */
	while (!mapping_unevictable(mapping)) {
		/*
		 * Avoid pagevec_lookup(): find_get_pages() returns 0 as if it
		 * has finished, if it hits a row of PAGEVEC_SIZE swap entries.
		 */
		pvec.nr = find_get_entries(mapping, index,
					   PAGEVEC_SIZE, pvec.pages, indices);
		if (!pvec.nr)
			break;
		index = indices[pvec.nr - 1] + 1;
		pagevec_remove_exceptionals(&pvec);
		check_move_unevictable_pages(pvec.pages, pvec.nr);
		pagevec_release(&pvec);
		cond_resched();
	}
}

/*
 * Remove range of pages and swap entries from radix tree, and free them.
 * If !unfalloc, truncate or punch hole; if unfalloc, undo failed fallocate.
 */
static void shmem_undo_range(struct inode *inode, loff_t lstart, loff_t lend,
								 bool unfalloc)
{
	struct address_space *mapping = inode->i_mapping;
	struct shmem_inode_info *info = SHMEM_I(inode);
	pgoff_t start = (lstart + PAGE_CACHE_SIZE - 1) >> PAGE_CACHE_SHIFT;
	pgoff_t end = (lend + 1) >> PAGE_CACHE_SHIFT;
	unsigned int partial_start = lstart & (PAGE_CACHE_SIZE - 1);
	unsigned int partial_end = (lend + 1) & (PAGE_CACHE_SIZE - 1);
	struct pagevec pvec;
	pgoff_t indices[PAGEVEC_SIZE];
	long nr_swaps_freed = 0;
	pgoff_t index;
	int i;

	if (lend == -1)
		end = -1;	/* unsigned, so actually very big */

	pagevec_init(&pvec, 0);
	index = start;
	while (index < end) {
		pvec.nr = find_get_entries(mapping, index,
			min(end - index, (pgoff_t)PAGEVEC_SIZE),
			pvec.pages, indices);
		if (!pvec.nr)
			break;
		mem_cgroup_uncharge_start();
		for (i = 0; i < pagevec_count(&pvec); i++) {
			struct page *page = pvec.pages[i];

			index = indices[i];
			if (index >= end)
				break;

			if (radix_tree_exceptional_entry(page)) {
				if (unfalloc)
					continue;
				nr_swaps_freed += !shmem_free_swap(mapping,
								index, page);
				continue;
			}

			if (!trylock_page(page))
				continue;
			if (!unfalloc || !PageUptodate(page)) {
				if (page->mapping == mapping) {
					VM_BUG_ON_PAGE(PageWriteback(page), page);
					truncate_inode_page(mapping, page);
				}
			}
			unlock_page(page);
		}
		pagevec_remove_exceptionals(&pvec);
		pagevec_release(&pvec);
		mem_cgroup_uncharge_end();
		cond_resched();
		index++;
	}

	if (partial_start) {
		struct page *page = NULL;
		shmem_getpage(inode, start - 1, &page, SGP_READ, NULL);
		if (page) {
			unsigned int top = PAGE_CACHE_SIZE;
			if (start > end) {
				top = partial_end;
				partial_end = 0;
			}
			zero_user_segment(page, partial_start, top);
			set_page_dirty(page);
			unlock_page(page);
			page_cache_release(page);
		}
	}
	if (partial_end) {
		struct page *page = NULL;
		shmem_getpage(inode, end, &page, SGP_READ, NULL);
		if (page) {
			zero_user_segment(page, 0, partial_end);
			set_page_dirty(page);
			unlock_page(page);
			page_cache_release(page);
		}
	}
	if (start >= end)
		return;

	index = start;
	while (index < end) {
		cond_resched();

		pvec.nr = find_get_entries(mapping, index,
				min(end - index, (pgoff_t)PAGEVEC_SIZE),
				pvec.pages, indices);
		if (!pvec.nr) {
			/* If all gone or hole-punch or unfalloc, we're done */
			if (index == start || end != -1)
				break;
			/* But if truncating, restart to make sure all gone */
			index = start;
			continue;
		}
		mem_cgroup_uncharge_start();
		for (i = 0; i < pagevec_count(&pvec); i++) {
			struct page *page = pvec.pages[i];

			index = indices[i];
			if (index >= end)
				break;

			if (radix_tree_exceptional_entry(page)) {
				if (unfalloc)
					continue;
				if (shmem_free_swap(mapping, index, page)) {
					/* Swap was replaced by page: retry */
					index--;
					break;
				}
				nr_swaps_freed++;
				continue;
			}

			lock_page(page);
			if (!unfalloc || !PageUptodate(page)) {
				if (page->mapping == mapping) {
					VM_BUG_ON_PAGE(PageWriteback(page), page);
					truncate_inode_page(mapping, page);
				} else {
					/* Page was replaced by swap: retry */
					unlock_page(page);
					index--;
					break;
				}
			}
			unlock_page(page);
		}
		pagevec_remove_exceptionals(&pvec);
		pagevec_release(&pvec);
		mem_cgroup_uncharge_end();
		index++;
	}

	spin_lock(&info->lock);
	info->swapped -= nr_swaps_freed;
	shmem_recalc_inode(inode);
	spin_unlock(&info->lock);
}

void shmem_truncate_range(struct inode *inode, loff_t lstart, loff_t lend)
{
	shmem_undo_range(inode, lstart, lend, false);
	inode->i_ctime = inode->i_mtime = CURRENT_TIME;
}
EXPORT_SYMBOL_GPL(shmem_truncate_range);

static int shmem_setattr(struct dentry *dentry, struct iattr *attr)
{
	struct inode *inode = dentry->d_inode;
	int error;

	error = inode_change_ok(inode, attr);
	if (error)
		return error;

	if (S_ISREG(inode->i_mode) && (attr->ia_valid & ATTR_SIZE)) {
		loff_t oldsize = inode->i_size;
		loff_t newsize = attr->ia_size;

		if (newsize != oldsize) {
			i_size_write(inode, newsize);
			inode->i_ctime = inode->i_mtime = CURRENT_TIME;
		}
		if (newsize < oldsize) {
			loff_t holebegin = round_up(newsize, PAGE_SIZE);
			unmap_mapping_range(inode->i_mapping, holebegin, 0, 1);
			shmem_truncate_range(inode, newsize, (loff_t)-1);
			/* unmap again to remove racily COWed private pages */
			unmap_mapping_range(inode->i_mapping, holebegin, 0, 1);
		}
	}

	setattr_copy(inode, attr);
	if (attr->ia_valid & ATTR_MODE)
		error = posix_acl_chmod(inode, inode->i_mode);
	return error;
}

static void shmem_evict_inode(struct inode *inode)
{
	struct shmem_inode_info *info = SHMEM_I(inode);

	if (inode->i_mapping->a_ops == &shmem_aops) {
		shmem_unacct_size(info->flags, inode->i_size);
		inode->i_size = 0;
		shmem_truncate_range(inode, 0, (loff_t)-1);
		if (!list_empty(&info->swaplist)) {
			mutex_lock(&shmem_swaplist_mutex);
			list_del_init(&info->swaplist);
			mutex_unlock(&shmem_swaplist_mutex);
		}
	} else
		kfree(info->symlink);

	simple_xattrs_free(&info->xattrs);
	WARN_ON(inode->i_blocks);
	shmem_free_inode(inode->i_sb);
	clear_inode(inode);
}

/*
 * If swap found in inode, free it and move page from swapcache to filecache.
 */
static int shmem_unuse_inode(struct shmem_inode_info *info,
			     swp_entry_t swap, struct page **pagep)
{
	struct address_space *mapping = info->vfs_inode.i_mapping;
	void *radswap;
	pgoff_t index;
	gfp_t gfp;
	int error = 0;

	radswap = swp_to_radix_entry(swap);
	index = radix_tree_locate_item(&mapping->page_tree, radswap);
	if (index == -1)
		return 0;

	/*
	 * Move _head_ to start search for next from here.
	 * But be careful: shmem_evict_inode checks list_empty without taking
	 * mutex, and there's an instant in list_move_tail when info->swaplist
	 * would appear empty, if it were the only one on shmem_swaplist.
	 */
	if (shmem_swaplist.next != &info->swaplist)
		list_move_tail(&shmem_swaplist, &info->swaplist);

	gfp = mapping_gfp_mask(mapping);
	if (shmem_should_replace_page(*pagep, gfp)) {
		mutex_unlock(&shmem_swaplist_mutex);
		error = shmem_replace_page(pagep, gfp, info, index);
		mutex_lock(&shmem_swaplist_mutex);
		/*
		 * We needed to drop mutex to make that restrictive page
		 * allocation, but the inode might have been freed while we
		 * dropped it: although a racing shmem_evict_inode() cannot
		 * complete without emptying the radix_tree, our page lock
		 * on this swapcache page is not enough to prevent that -
		 * free_swap_and_cache() of our swap entry will only
		 * trylock_page(), removing swap from radix_tree whatever.
		 *
		 * We must not proceed to shmem_add_to_page_cache() if the
		 * inode has been freed, but of course we cannot rely on
		 * inode or mapping or info to check that.  However, we can
		 * safely check if our swap entry is still in use (and here
		 * it can't have got reused for another page): if it's still
		 * in use, then the inode cannot have been freed yet, and we
		 * can safely proceed (if it's no longer in use, that tells
		 * nothing about the inode, but we don't need to unuse swap).
		 */
		if (!page_swapcount(*pagep))
			error = -ENOENT;
	}

	/*
	 * We rely on shmem_swaplist_mutex, not only to protect the swaplist,
	 * but also to hold up shmem_evict_inode(): so inode cannot be freed
	 * beneath us (pagelock doesn't help until the page is in pagecache).
	 */
	if (!error)
		error = shmem_add_to_page_cache(*pagep, mapping, index,
						GFP_NOWAIT, radswap);
	if (error != -ENOMEM) {
		/*
		 * Truncation and eviction use free_swap_and_cache(), which
		 * only does trylock page: if we raced, best clean up here.
		 */
		delete_from_swap_cache(*pagep);
		set_page_dirty(*pagep);
		if (!error) {
			spin_lock(&info->lock);
			info->swapped--;
			spin_unlock(&info->lock);
			swap_free(swap);
		}
		error = 1;	/* not an error, but entry was found */
	}
	return error;
}

/*
 * Search through swapped inodes to find and replace swap by page.
 */
int shmem_unuse(swp_entry_t swap, struct page *page)
{
	struct list_head *this, *next;
	struct shmem_inode_info *info;
	int found = 0;
	int error = 0;

	/*
	 * There's a faint possibility that swap page was replaced before
	 * caller locked it: caller will come back later with the right page.
	 */
	if (unlikely(!PageSwapCache(page) || page_private(page) != swap.val))
		goto out;

	/*
	 * Charge page using GFP_KERNEL while we can wait, before taking
	 * the shmem_swaplist_mutex which might hold up shmem_writepage().
	 * Charged back to the user (not to caller) when swap account is used.
	 */
	error = mem_cgroup_charge_file(page, current->mm, GFP_KERNEL);
	if (error)
		goto out;
	/* No radix_tree_preload: swap entry keeps a place for page in tree */

	mutex_lock(&shmem_swaplist_mutex);
	list_for_each_safe(this, next, &shmem_swaplist) {
		info = list_entry(this, struct shmem_inode_info, swaplist);
		if (info->swapped)
			found = shmem_unuse_inode(info, swap, &page);
		else
			list_del_init(&info->swaplist);
		cond_resched();
		if (found)
			break;
	}
	mutex_unlock(&shmem_swaplist_mutex);

	if (found < 0)
		error = found;
out:
	unlock_page(page);
	page_cache_release(page);
	return error;
}

/*
 * Move the page from the page cache to the swap cache.
 */
static int shmem_writepage(struct page *page, struct writeback_control *wbc)
{
	struct shmem_inode_info *info;
	struct address_space *mapping;
	struct inode *inode;
	swp_entry_t swap;
	pgoff_t index;

	BUG_ON(!PageLocked(page));
	mapping = page->mapping;
	index = page->index;
	inode = mapping->host;
	info = SHMEM_I(inode);
	if (info->flags & VM_LOCKED)
		goto redirty;
	if (!total_swap_pages)
		goto redirty;

	/*
	 * shmem_backing_dev_info's capabilities prevent regular writeback or
	 * sync from ever calling shmem_writepage; but a stacking filesystem
	 * might use ->writepage of its underlying filesystem, in which case
	 * tmpfs should write out to swap only in response to memory pressure,
	 * and not for the writeback threads or sync.
	 */
	if (!wbc->for_reclaim) {
		WARN_ON_ONCE(1);	/* Still happens? Tell us about it! */
		goto redirty;
	}

	/*
	 * This is somewhat ridiculous, but without plumbing a SWAP_MAP_FALLOC
	 * value into swapfile.c, the only way we can correctly account for a
	 * fallocated page arriving here is now to initialize it and write it.
	 *
	 * That's okay for a page already fallocated earlier, but if we have
	 * not yet completed the fallocation, then (a) we want to keep track
	 * of this page in case we have to undo it, and (b) it may not be a
	 * good idea to continue anyway, once we're pushing into swap.  So
	 * reactivate the page, and let shmem_fallocate() quit when too many.
	 */
	if (!PageUptodate(page)) {
		if (inode->i_private) {
			struct shmem_falloc *shmem_falloc;
			spin_lock(&inode->i_lock);
			shmem_falloc = inode->i_private;
			if (shmem_falloc &&
<<<<<<< HEAD
			    !shmem_falloc->mode &&
=======
			    !shmem_falloc->waitq &&
>>>>>>> 26bcd8b7
			    index >= shmem_falloc->start &&
			    index < shmem_falloc->next)
				shmem_falloc->nr_unswapped++;
			else
				shmem_falloc = NULL;
			spin_unlock(&inode->i_lock);
			if (shmem_falloc)
				goto redirty;
		}
		clear_highpage(page);
		flush_dcache_page(page);
		SetPageUptodate(page);
	}

	swap = get_swap_page();
	if (!swap.val)
		goto redirty;

	/*
	 * Add inode to shmem_unuse()'s list of swapped-out inodes,
	 * if it's not already there.  Do it now before the page is
	 * moved to swap cache, when its pagelock no longer protects
	 * the inode from eviction.  But don't unlock the mutex until
	 * we've incremented swapped, because shmem_unuse_inode() will
	 * prune a !swapped inode from the swaplist under this mutex.
	 */
	mutex_lock(&shmem_swaplist_mutex);
	if (list_empty(&info->swaplist))
		list_add_tail(&info->swaplist, &shmem_swaplist);

	if (add_to_swap_cache(page, swap, GFP_ATOMIC) == 0) {
		swap_shmem_alloc(swap);
		shmem_delete_from_page_cache(page, swp_to_radix_entry(swap));

		spin_lock(&info->lock);
		info->swapped++;
		shmem_recalc_inode(inode);
		spin_unlock(&info->lock);

		mutex_unlock(&shmem_swaplist_mutex);
		BUG_ON(page_mapped(page));
		swap_writepage(page, wbc);
		return 0;
	}

	mutex_unlock(&shmem_swaplist_mutex);
	swapcache_free(swap, NULL);
redirty:
	set_page_dirty(page);
	if (wbc->for_reclaim)
		return AOP_WRITEPAGE_ACTIVATE;	/* Return with page locked */
	unlock_page(page);
	return 0;
}

#ifdef CONFIG_NUMA
#ifdef CONFIG_TMPFS
static void shmem_show_mpol(struct seq_file *seq, struct mempolicy *mpol)
{
	char buffer[64];

	if (!mpol || mpol->mode == MPOL_DEFAULT)
		return;		/* show nothing */

	mpol_to_str(buffer, sizeof(buffer), mpol);

	seq_printf(seq, ",mpol=%s", buffer);
}

static struct mempolicy *shmem_get_sbmpol(struct shmem_sb_info *sbinfo)
{
	struct mempolicy *mpol = NULL;
	if (sbinfo->mpol) {
		spin_lock(&sbinfo->stat_lock);	/* prevent replace/use races */
		mpol = sbinfo->mpol;
		mpol_get(mpol);
		spin_unlock(&sbinfo->stat_lock);
	}
	return mpol;
}
#endif /* CONFIG_TMPFS */

static struct page *shmem_swapin(swp_entry_t swap, gfp_t gfp,
			struct shmem_inode_info *info, pgoff_t index)
{
	struct vm_area_struct pvma;
	struct page *page;

	/* Create a pseudo vma that just contains the policy */
	pvma.vm_start = 0;
	/* Bias interleave by inode number to distribute better across nodes */
	pvma.vm_pgoff = index + info->vfs_inode.i_ino;
	pvma.vm_ops = NULL;
	pvma.vm_policy = mpol_shared_policy_lookup(&info->policy, index);

	page = swapin_readahead(swap, gfp, &pvma, 0);

	/* Drop reference taken by mpol_shared_policy_lookup() */
	mpol_cond_put(pvma.vm_policy);

	return page;
}

static struct page *shmem_alloc_page(gfp_t gfp,
			struct shmem_inode_info *info, pgoff_t index)
{
	struct vm_area_struct pvma;
	struct page *page;

	/* Create a pseudo vma that just contains the policy */
	pvma.vm_start = 0;
	/* Bias interleave by inode number to distribute better across nodes */
	pvma.vm_pgoff = index + info->vfs_inode.i_ino;
	pvma.vm_ops = NULL;
	pvma.vm_policy = mpol_shared_policy_lookup(&info->policy, index);

	page = alloc_page_vma(gfp, &pvma, 0);

	/* Drop reference taken by mpol_shared_policy_lookup() */
	mpol_cond_put(pvma.vm_policy);

	return page;
}
#else /* !CONFIG_NUMA */
#ifdef CONFIG_TMPFS
static inline void shmem_show_mpol(struct seq_file *seq, struct mempolicy *mpol)
{
}
#endif /* CONFIG_TMPFS */

static inline struct page *shmem_swapin(swp_entry_t swap, gfp_t gfp,
			struct shmem_inode_info *info, pgoff_t index)
{
	return swapin_readahead(swap, gfp, NULL, 0);
}

static inline struct page *shmem_alloc_page(gfp_t gfp,
			struct shmem_inode_info *info, pgoff_t index)
{
	return alloc_page(gfp);
}
#endif /* CONFIG_NUMA */

#if !defined(CONFIG_NUMA) || !defined(CONFIG_TMPFS)
static inline struct mempolicy *shmem_get_sbmpol(struct shmem_sb_info *sbinfo)
{
	return NULL;
}
#endif

/*
 * When a page is moved from swapcache to shmem filecache (either by the
 * usual swapin of shmem_getpage_gfp(), or by the less common swapoff of
 * shmem_unuse_inode()), it may have been read in earlier from swap, in
 * ignorance of the mapping it belongs to.  If that mapping has special
 * constraints (like the gma500 GEM driver, which requires RAM below 4GB),
 * we may need to copy to a suitable page before moving to filecache.
 *
 * In a future release, this may well be extended to respect cpuset and
 * NUMA mempolicy, and applied also to anonymous pages in do_swap_page();
 * but for now it is a simple matter of zone.
 */
static bool shmem_should_replace_page(struct page *page, gfp_t gfp)
{
	return page_zonenum(page) > gfp_zone(gfp);
}

static int shmem_replace_page(struct page **pagep, gfp_t gfp,
				struct shmem_inode_info *info, pgoff_t index)
{
	struct page *oldpage, *newpage;
	struct address_space *swap_mapping;
	pgoff_t swap_index;
	int error;

	oldpage = *pagep;
	swap_index = page_private(oldpage);
	swap_mapping = page_mapping(oldpage);

	/*
	 * We have arrived here because our zones are constrained, so don't
	 * limit chance of success by further cpuset and node constraints.
	 */
	gfp &= ~GFP_CONSTRAINT_MASK;
	newpage = shmem_alloc_page(gfp, info, index);
	if (!newpage)
		return -ENOMEM;

	page_cache_get(newpage);
	copy_highpage(newpage, oldpage);
	flush_dcache_page(newpage);

	__set_page_locked(newpage);
	SetPageUptodate(newpage);
	SetPageSwapBacked(newpage);
	set_page_private(newpage, swap_index);
	SetPageSwapCache(newpage);

	/*
	 * Our caller will very soon move newpage out of swapcache, but it's
	 * a nice clean interface for us to replace oldpage by newpage there.
	 */
	spin_lock_irq(&swap_mapping->tree_lock);
	error = shmem_radix_tree_replace(swap_mapping, swap_index, oldpage,
								   newpage);
	if (!error) {
		__inc_zone_page_state(newpage, NR_FILE_PAGES);
		__dec_zone_page_state(oldpage, NR_FILE_PAGES);
	}
	spin_unlock_irq(&swap_mapping->tree_lock);

	if (unlikely(error)) {
		/*
		 * Is this possible?  I think not, now that our callers check
		 * both PageSwapCache and page_private after getting page lock;
		 * but be defensive.  Reverse old to newpage for clear and free.
		 */
		oldpage = newpage;
	} else {
		mem_cgroup_replace_page_cache(oldpage, newpage);
		lru_cache_add_anon(newpage);
		*pagep = newpage;
	}

	ClearPageSwapCache(oldpage);
	set_page_private(oldpage, 0);

	unlock_page(oldpage);
	page_cache_release(oldpage);
	page_cache_release(oldpage);
	return error;
}

/*
 * shmem_getpage_gfp - find page in cache, or get from swap, or allocate
 *
 * If we allocate a new one we do not mark it dirty. That's up to the
 * vm. If we swap it in we mark it dirty since we also free the swap
 * entry since a page cannot live in both the swap and page cache
 */
static int shmem_getpage_gfp(struct inode *inode, pgoff_t index,
	struct page **pagep, enum sgp_type sgp, gfp_t gfp, int *fault_type)
{
	struct address_space *mapping = inode->i_mapping;
	struct shmem_inode_info *info;
	struct shmem_sb_info *sbinfo;
	struct page *page;
	swp_entry_t swap;
	int error;
	int once = 0;
	int alloced = 0;

	if (index > (MAX_LFS_FILESIZE >> PAGE_CACHE_SHIFT))
		return -EFBIG;
repeat:
	swap.val = 0;
	page = find_lock_entry(mapping, index);
	if (radix_tree_exceptional_entry(page)) {
		swap = radix_to_swp_entry(page);
		page = NULL;
	}

	if (sgp != SGP_WRITE && sgp != SGP_FALLOC &&
	    ((loff_t)index << PAGE_CACHE_SHIFT) >= i_size_read(inode)) {
		error = -EINVAL;
		goto failed;
	}

	if (page && sgp == SGP_WRITE)
		mark_page_accessed(page);

	/* fallocated page? */
	if (page && !PageUptodate(page)) {
		if (sgp != SGP_READ)
			goto clear;
		unlock_page(page);
		page_cache_release(page);
		page = NULL;
	}
	if (page || (sgp == SGP_READ && !swap.val)) {
		*pagep = page;
		return 0;
	}

	/*
	 * Fast cache lookup did not find it:
	 * bring it back from swap or allocate.
	 */
	info = SHMEM_I(inode);
	sbinfo = SHMEM_SB(inode->i_sb);

	if (swap.val) {
		/* Look it up and read it in.. */
		page = lookup_swap_cache(swap);
		if (!page) {
			/* here we actually do the io */
			if (fault_type)
				*fault_type |= VM_FAULT_MAJOR;
			page = shmem_swapin(swap, gfp, info, index);
			if (!page) {
				error = -ENOMEM;
				goto failed;
			}
		}

		/* We have to do this with page locked to prevent races */
		lock_page(page);
		if (!PageSwapCache(page) || page_private(page) != swap.val ||
		    !shmem_confirm_swap(mapping, index, swap)) {
			error = -EEXIST;	/* try again */
			goto unlock;
		}
		if (!PageUptodate(page)) {
			error = -EIO;
			goto failed;
		}
		wait_on_page_writeback(page);

		if (shmem_should_replace_page(page, gfp)) {
			error = shmem_replace_page(&page, gfp, info, index);
			if (error)
				goto failed;
		}

		error = mem_cgroup_charge_file(page, current->mm,
						gfp & GFP_RECLAIM_MASK);
		if (!error) {
			error = shmem_add_to_page_cache(page, mapping, index,
						gfp, swp_to_radix_entry(swap));
			/*
			 * We already confirmed swap under page lock, and make
			 * no memory allocation here, so usually no possibility
			 * of error; but free_swap_and_cache() only trylocks a
			 * page, so it is just possible that the entry has been
			 * truncated or holepunched since swap was confirmed.
			 * shmem_undo_range() will have done some of the
			 * unaccounting, now delete_from_swap_cache() will do
			 * the rest (including mem_cgroup_uncharge_swapcache).
			 * Reset swap.val? No, leave it so "failed" goes back to
			 * "repeat": reading a hole and writing should succeed.
			 */
			if (error)
				delete_from_swap_cache(page);
		}
		if (error)
			goto failed;

		spin_lock(&info->lock);
		info->swapped--;
		shmem_recalc_inode(inode);
		spin_unlock(&info->lock);

		if (sgp == SGP_WRITE)
			mark_page_accessed(page);

		delete_from_swap_cache(page);
		set_page_dirty(page);
		swap_free(swap);

	} else {
		if (shmem_acct_block(info->flags)) {
			error = -ENOSPC;
			goto failed;
		}
		if (sbinfo->max_blocks) {
			if (percpu_counter_compare(&sbinfo->used_blocks,
						sbinfo->max_blocks) >= 0) {
				error = -ENOSPC;
				goto unacct;
			}
			percpu_counter_inc(&sbinfo->used_blocks);
		}

		page = shmem_alloc_page(gfp, info, index);
		if (!page) {
			error = -ENOMEM;
			goto decused;
		}

		__SetPageSwapBacked(page);
		__set_page_locked(page);
		if (sgp == SGP_WRITE)
			init_page_accessed(page);

		error = mem_cgroup_charge_file(page, current->mm,
						gfp & GFP_RECLAIM_MASK);
		if (error)
			goto decused;
		error = radix_tree_maybe_preload(gfp & GFP_RECLAIM_MASK);
		if (!error) {
			error = shmem_add_to_page_cache(page, mapping, index,
							gfp, NULL);
			radix_tree_preload_end();
		}
		if (error) {
			mem_cgroup_uncharge_cache_page(page);
			goto decused;
		}
		lru_cache_add_anon(page);

		spin_lock(&info->lock);
		info->alloced++;
		inode->i_blocks += BLOCKS_PER_PAGE;
		shmem_recalc_inode(inode);
		spin_unlock(&info->lock);
		alloced = true;

		/*
		 * Let SGP_FALLOC use the SGP_WRITE optimization on a new page.
		 */
		if (sgp == SGP_FALLOC)
			sgp = SGP_WRITE;
clear:
		/*
		 * Let SGP_WRITE caller clear ends if write does not fill page;
		 * but SGP_FALLOC on a page fallocated earlier must initialize
		 * it now, lest undo on failure cancel our earlier guarantee.
		 */
		if (sgp != SGP_WRITE) {
			clear_highpage(page);
			flush_dcache_page(page);
			SetPageUptodate(page);
		}
		if (sgp == SGP_DIRTY)
			set_page_dirty(page);
	}

	/* Perhaps the file has been truncated since we checked */
	if (sgp != SGP_WRITE && sgp != SGP_FALLOC &&
	    ((loff_t)index << PAGE_CACHE_SHIFT) >= i_size_read(inode)) {
		error = -EINVAL;
		if (alloced)
			goto trunc;
		else
			goto failed;
	}
	*pagep = page;
	return 0;

	/*
	 * Error recovery.
	 */
trunc:
	info = SHMEM_I(inode);
	ClearPageDirty(page);
	delete_from_page_cache(page);
	spin_lock(&info->lock);
	info->alloced--;
	inode->i_blocks -= BLOCKS_PER_PAGE;
	spin_unlock(&info->lock);
decused:
	sbinfo = SHMEM_SB(inode->i_sb);
	if (sbinfo->max_blocks)
		percpu_counter_add(&sbinfo->used_blocks, -1);
unacct:
	shmem_unacct_blocks(info->flags, 1);
failed:
	if (swap.val && error != -EINVAL &&
	    !shmem_confirm_swap(mapping, index, swap))
		error = -EEXIST;
unlock:
	if (page) {
		unlock_page(page);
		page_cache_release(page);
	}
	if (error == -ENOSPC && !once++) {
		info = SHMEM_I(inode);
		spin_lock(&info->lock);
		shmem_recalc_inode(inode);
		spin_unlock(&info->lock);
		goto repeat;
	}
	if (error == -EEXIST)	/* from above or from radix_tree_insert */
		goto repeat;
	return error;
}

static int shmem_fault(struct vm_area_struct *vma, struct vm_fault *vmf)
{
	struct inode *inode = file_inode(vma->vm_file);
	int error;
	int ret = VM_FAULT_LOCKED;

	/*
	 * Trinity finds that probing a hole which tmpfs is punching can
	 * prevent the hole-punch from ever completing: which in turn
	 * locks writers out with its hold on i_mutex.  So refrain from
<<<<<<< HEAD
	 * faulting pages into the hole while it's being punched, and
	 * wait on i_mutex to be released if vmf->flags permits.
=======
	 * faulting pages into the hole while it's being punched.  Although
	 * shmem_undo_range() does remove the additions, it may be unable to
	 * keep up, as each new page needs its own unmap_mapping_range() call,
	 * and the i_mmap tree grows ever slower to scan if new vmas are added.
	 *
	 * It does not matter if we sometimes reach this check just before the
	 * hole-punch begins, so that one fault then races with the punch:
	 * we just need to make racing faults a rare case.
	 *
	 * The implementation below would be much simpler if we just used a
	 * standard mutex or completion: but we cannot take i_mutex in fault,
	 * and bloating every shmem inode for this unlikely case would be sad.
>>>>>>> 26bcd8b7
	 */
	if (unlikely(inode->i_private)) {
		struct shmem_falloc *shmem_falloc;

		spin_lock(&inode->i_lock);
		shmem_falloc = inode->i_private;
<<<<<<< HEAD
		if (!shmem_falloc ||
		    shmem_falloc->mode != FALLOC_FL_PUNCH_HOLE ||
		    vmf->pgoff < shmem_falloc->start ||
		    vmf->pgoff >= shmem_falloc->next)
			shmem_falloc = NULL;
		spin_unlock(&inode->i_lock);
		/*
		 * i_lock has protected us from taking shmem_falloc seriously
		 * once return from shmem_fallocate() went back up that stack.
		 * i_lock does not serialize with i_mutex at all, but it does
		 * not matter if sometimes we wait unnecessarily, or sometimes
		 * miss out on waiting: we just need to make those cases rare.
		 */
		if (shmem_falloc) {
			if ((vmf->flags & FAULT_FLAG_ALLOW_RETRY) &&
			   !(vmf->flags & FAULT_FLAG_RETRY_NOWAIT)) {
				up_read(&vma->vm_mm->mmap_sem);
				mutex_lock(&inode->i_mutex);
				mutex_unlock(&inode->i_mutex);
				return VM_FAULT_RETRY;
			}
			/* cond_resched? Leave that to GUP or return to user */
			return VM_FAULT_NOPAGE;
		}
=======
		if (shmem_falloc &&
		    shmem_falloc->waitq &&
		    vmf->pgoff >= shmem_falloc->start &&
		    vmf->pgoff < shmem_falloc->next) {
			wait_queue_head_t *shmem_falloc_waitq;
			DEFINE_WAIT(shmem_fault_wait);

			ret = VM_FAULT_NOPAGE;
			if ((vmf->flags & FAULT_FLAG_ALLOW_RETRY) &&
			   !(vmf->flags & FAULT_FLAG_RETRY_NOWAIT)) {
				/* It's polite to up mmap_sem if we can */
				up_read(&vma->vm_mm->mmap_sem);
				ret = VM_FAULT_RETRY;
			}

			shmem_falloc_waitq = shmem_falloc->waitq;
			prepare_to_wait(shmem_falloc_waitq, &shmem_fault_wait,
					TASK_UNINTERRUPTIBLE);
			spin_unlock(&inode->i_lock);
			schedule();

			/*
			 * shmem_falloc_waitq points into the shmem_fallocate()
			 * stack of the hole-punching task: shmem_falloc_waitq
			 * is usually invalid by the time we reach here, but
			 * finish_wait() does not dereference it in that case;
			 * though i_lock needed lest racing with wake_up_all().
			 */
			spin_lock(&inode->i_lock);
			finish_wait(shmem_falloc_waitq, &shmem_fault_wait);
			spin_unlock(&inode->i_lock);
			return ret;
		}
		spin_unlock(&inode->i_lock);
>>>>>>> 26bcd8b7
	}

	error = shmem_getpage(inode, vmf->pgoff, &vmf->page, SGP_CACHE, &ret);
	if (error)
		return ((error == -ENOMEM) ? VM_FAULT_OOM : VM_FAULT_SIGBUS);

	if (ret & VM_FAULT_MAJOR) {
		count_vm_event(PGMAJFAULT);
		mem_cgroup_count_vm_event(vma->vm_mm, PGMAJFAULT);
	}
	return ret;
}

#ifdef CONFIG_NUMA
static int shmem_set_policy(struct vm_area_struct *vma, struct mempolicy *mpol)
{
	struct inode *inode = file_inode(vma->vm_file);
	return mpol_set_shared_policy(&SHMEM_I(inode)->policy, vma, mpol);
}

static struct mempolicy *shmem_get_policy(struct vm_area_struct *vma,
					  unsigned long addr)
{
	struct inode *inode = file_inode(vma->vm_file);
	pgoff_t index;

	index = ((addr - vma->vm_start) >> PAGE_SHIFT) + vma->vm_pgoff;
	return mpol_shared_policy_lookup(&SHMEM_I(inode)->policy, index);
}
#endif

int shmem_lock(struct file *file, int lock, struct user_struct *user)
{
	struct inode *inode = file_inode(file);
	struct shmem_inode_info *info = SHMEM_I(inode);
	int retval = -ENOMEM;

	spin_lock(&info->lock);
	if (lock && !(info->flags & VM_LOCKED)) {
		if (!user_shm_lock(inode->i_size, user))
			goto out_nomem;
		info->flags |= VM_LOCKED;
		mapping_set_unevictable(file->f_mapping);
	}
	if (!lock && (info->flags & VM_LOCKED) && user) {
		user_shm_unlock(inode->i_size, user);
		info->flags &= ~VM_LOCKED;
		mapping_clear_unevictable(file->f_mapping);
	}
	retval = 0;

out_nomem:
	spin_unlock(&info->lock);
	return retval;
}

static int shmem_mmap(struct file *file, struct vm_area_struct *vma)
{
	file_accessed(file);
	vma->vm_ops = &shmem_vm_ops;
	return 0;
}

static struct inode *shmem_get_inode(struct super_block *sb, const struct inode *dir,
				     umode_t mode, dev_t dev, unsigned long flags)
{
	struct inode *inode;
	struct shmem_inode_info *info;
	struct shmem_sb_info *sbinfo = SHMEM_SB(sb);

	if (shmem_reserve_inode(sb))
		return NULL;

	inode = new_inode(sb);
	if (inode) {
		inode->i_ino = get_next_ino();
		inode_init_owner(inode, dir, mode);
		inode->i_blocks = 0;
		inode->i_mapping->backing_dev_info = &shmem_backing_dev_info;
		inode->i_atime = inode->i_mtime = inode->i_ctime = CURRENT_TIME;
		inode->i_generation = get_seconds();
		info = SHMEM_I(inode);
		memset(info, 0, (char *)inode - (char *)info);
		spin_lock_init(&info->lock);
		info->flags = flags & VM_NORESERVE;
		INIT_LIST_HEAD(&info->swaplist);
		simple_xattrs_init(&info->xattrs);
		cache_no_acl(inode);

		switch (mode & S_IFMT) {
		default:
			inode->i_op = &shmem_special_inode_operations;
			init_special_inode(inode, mode, dev);
			break;
		case S_IFREG:
			inode->i_mapping->a_ops = &shmem_aops;
			inode->i_op = &shmem_inode_operations;
			inode->i_fop = &shmem_file_operations;
			mpol_shared_policy_init(&info->policy,
						 shmem_get_sbmpol(sbinfo));
			break;
		case S_IFDIR:
			inc_nlink(inode);
			/* Some things misbehave if size == 0 on a directory */
			inode->i_size = 2 * BOGO_DIRENT_SIZE;
			inode->i_op = &shmem_dir_inode_operations;
			inode->i_fop = &simple_dir_operations;
			break;
		case S_IFLNK:
			/*
			 * Must not load anything in the rbtree,
			 * mpol_free_shared_policy will not be called.
			 */
			mpol_shared_policy_init(&info->policy, NULL);
			break;
		}
	} else
		shmem_free_inode(sb);
	return inode;
}

bool shmem_mapping(struct address_space *mapping)
{
	return mapping->backing_dev_info == &shmem_backing_dev_info;
}

#ifdef CONFIG_TMPFS
static const struct inode_operations shmem_symlink_inode_operations;
static const struct inode_operations shmem_short_symlink_operations;

#ifdef CONFIG_TMPFS_XATTR
static int shmem_initxattrs(struct inode *, const struct xattr *, void *);
#else
#define shmem_initxattrs NULL
#endif

static int
shmem_write_begin(struct file *file, struct address_space *mapping,
			loff_t pos, unsigned len, unsigned flags,
			struct page **pagep, void **fsdata)
{
	struct inode *inode = mapping->host;
	pgoff_t index = pos >> PAGE_CACHE_SHIFT;
	return shmem_getpage(inode, index, pagep, SGP_WRITE, NULL);
}

static int
shmem_write_end(struct file *file, struct address_space *mapping,
			loff_t pos, unsigned len, unsigned copied,
			struct page *page, void *fsdata)
{
	struct inode *inode = mapping->host;

	if (pos + copied > inode->i_size)
		i_size_write(inode, pos + copied);

	if (!PageUptodate(page)) {
		if (copied < PAGE_CACHE_SIZE) {
			unsigned from = pos & (PAGE_CACHE_SIZE - 1);
			zero_user_segments(page, 0, from,
					from + copied, PAGE_CACHE_SIZE);
		}
		SetPageUptodate(page);
	}
	set_page_dirty(page);
	unlock_page(page);
	page_cache_release(page);

	return copied;
}

static ssize_t shmem_file_read_iter(struct kiocb *iocb, struct iov_iter *to)
{
	struct file *file = iocb->ki_filp;
	struct inode *inode = file_inode(file);
	struct address_space *mapping = inode->i_mapping;
	pgoff_t index;
	unsigned long offset;
	enum sgp_type sgp = SGP_READ;
	int error = 0;
	ssize_t retval = 0;
	loff_t *ppos = &iocb->ki_pos;

	/*
	 * Might this read be for a stacking filesystem?  Then when reading
	 * holes of a sparse file, we actually need to allocate those pages,
	 * and even mark them dirty, so it cannot exceed the max_blocks limit.
	 */
	if (segment_eq(get_fs(), KERNEL_DS))
		sgp = SGP_DIRTY;

	index = *ppos >> PAGE_CACHE_SHIFT;
	offset = *ppos & ~PAGE_CACHE_MASK;

	for (;;) {
		struct page *page = NULL;
		pgoff_t end_index;
		unsigned long nr, ret;
		loff_t i_size = i_size_read(inode);

		end_index = i_size >> PAGE_CACHE_SHIFT;
		if (index > end_index)
			break;
		if (index == end_index) {
			nr = i_size & ~PAGE_CACHE_MASK;
			if (nr <= offset)
				break;
		}

		error = shmem_getpage(inode, index, &page, sgp, NULL);
		if (error) {
			if (error == -EINVAL)
				error = 0;
			break;
		}
		if (page)
			unlock_page(page);

		/*
		 * We must evaluate after, since reads (unlike writes)
		 * are called without i_mutex protection against truncate
		 */
		nr = PAGE_CACHE_SIZE;
		i_size = i_size_read(inode);
		end_index = i_size >> PAGE_CACHE_SHIFT;
		if (index == end_index) {
			nr = i_size & ~PAGE_CACHE_MASK;
			if (nr <= offset) {
				if (page)
					page_cache_release(page);
				break;
			}
		}
		nr -= offset;

		if (page) {
			/*
			 * If users can be writing to this page using arbitrary
			 * virtual addresses, take care about potential aliasing
			 * before reading the page on the kernel side.
			 */
			if (mapping_writably_mapped(mapping))
				flush_dcache_page(page);
			/*
			 * Mark the page accessed if we read the beginning.
			 */
			if (!offset)
				mark_page_accessed(page);
		} else {
			page = ZERO_PAGE(0);
			page_cache_get(page);
		}

		/*
		 * Ok, we have the page, and it's up-to-date, so
		 * now we can copy it to user space...
		 */
		ret = copy_page_to_iter(page, offset, nr, to);
		retval += ret;
		offset += ret;
		index += offset >> PAGE_CACHE_SHIFT;
		offset &= ~PAGE_CACHE_MASK;

		page_cache_release(page);
		if (!iov_iter_count(to))
			break;
		if (ret < nr) {
			error = -EFAULT;
			break;
		}
		cond_resched();
	}

	*ppos = ((loff_t) index << PAGE_CACHE_SHIFT) + offset;
	file_accessed(file);
	return retval ? retval : error;
}

static ssize_t shmem_file_splice_read(struct file *in, loff_t *ppos,
				struct pipe_inode_info *pipe, size_t len,
				unsigned int flags)
{
	struct address_space *mapping = in->f_mapping;
	struct inode *inode = mapping->host;
	unsigned int loff, nr_pages, req_pages;
	struct page *pages[PIPE_DEF_BUFFERS];
	struct partial_page partial[PIPE_DEF_BUFFERS];
	struct page *page;
	pgoff_t index, end_index;
	loff_t isize, left;
	int error, page_nr;
	struct splice_pipe_desc spd = {
		.pages = pages,
		.partial = partial,
		.nr_pages_max = PIPE_DEF_BUFFERS,
		.flags = flags,
		.ops = &page_cache_pipe_buf_ops,
		.spd_release = spd_release_page,
	};

	isize = i_size_read(inode);
	if (unlikely(*ppos >= isize))
		return 0;

	left = isize - *ppos;
	if (unlikely(left < len))
		len = left;

	if (splice_grow_spd(pipe, &spd))
		return -ENOMEM;

	index = *ppos >> PAGE_CACHE_SHIFT;
	loff = *ppos & ~PAGE_CACHE_MASK;
	req_pages = (len + loff + PAGE_CACHE_SIZE - 1) >> PAGE_CACHE_SHIFT;
	nr_pages = min(req_pages, spd.nr_pages_max);

	spd.nr_pages = find_get_pages_contig(mapping, index,
						nr_pages, spd.pages);
	index += spd.nr_pages;
	error = 0;

	while (spd.nr_pages < nr_pages) {
		error = shmem_getpage(inode, index, &page, SGP_CACHE, NULL);
		if (error)
			break;
		unlock_page(page);
		spd.pages[spd.nr_pages++] = page;
		index++;
	}

	index = *ppos >> PAGE_CACHE_SHIFT;
	nr_pages = spd.nr_pages;
	spd.nr_pages = 0;

	for (page_nr = 0; page_nr < nr_pages; page_nr++) {
		unsigned int this_len;

		if (!len)
			break;

		this_len = min_t(unsigned long, len, PAGE_CACHE_SIZE - loff);
		page = spd.pages[page_nr];

		if (!PageUptodate(page) || page->mapping != mapping) {
			error = shmem_getpage(inode, index, &page,
							SGP_CACHE, NULL);
			if (error)
				break;
			unlock_page(page);
			page_cache_release(spd.pages[page_nr]);
			spd.pages[page_nr] = page;
		}

		isize = i_size_read(inode);
		end_index = (isize - 1) >> PAGE_CACHE_SHIFT;
		if (unlikely(!isize || index > end_index))
			break;

		if (end_index == index) {
			unsigned int plen;

			plen = ((isize - 1) & ~PAGE_CACHE_MASK) + 1;
			if (plen <= loff)
				break;

			this_len = min(this_len, plen - loff);
			len = this_len;
		}

		spd.partial[page_nr].offset = loff;
		spd.partial[page_nr].len = this_len;
		len -= this_len;
		loff = 0;
		spd.nr_pages++;
		index++;
	}

	while (page_nr < nr_pages)
		page_cache_release(spd.pages[page_nr++]);

	if (spd.nr_pages)
		error = splice_to_pipe(pipe, &spd);

	splice_shrink_spd(&spd);

	if (error > 0) {
		*ppos += error;
		file_accessed(in);
	}
	return error;
}

/*
 * llseek SEEK_DATA or SEEK_HOLE through the radix_tree.
 */
static pgoff_t shmem_seek_hole_data(struct address_space *mapping,
				    pgoff_t index, pgoff_t end, int whence)
{
	struct page *page;
	struct pagevec pvec;
	pgoff_t indices[PAGEVEC_SIZE];
	bool done = false;
	int i;

	pagevec_init(&pvec, 0);
	pvec.nr = 1;		/* start small: we may be there already */
	while (!done) {
		pvec.nr = find_get_entries(mapping, index,
					pvec.nr, pvec.pages, indices);
		if (!pvec.nr) {
			if (whence == SEEK_DATA)
				index = end;
			break;
		}
		for (i = 0; i < pvec.nr; i++, index++) {
			if (index < indices[i]) {
				if (whence == SEEK_HOLE) {
					done = true;
					break;
				}
				index = indices[i];
			}
			page = pvec.pages[i];
			if (page && !radix_tree_exceptional_entry(page)) {
				if (!PageUptodate(page))
					page = NULL;
			}
			if (index >= end ||
			    (page && whence == SEEK_DATA) ||
			    (!page && whence == SEEK_HOLE)) {
				done = true;
				break;
			}
		}
		pagevec_remove_exceptionals(&pvec);
		pagevec_release(&pvec);
		pvec.nr = PAGEVEC_SIZE;
		cond_resched();
	}
	return index;
}

static loff_t shmem_file_llseek(struct file *file, loff_t offset, int whence)
{
	struct address_space *mapping = file->f_mapping;
	struct inode *inode = mapping->host;
	pgoff_t start, end;
	loff_t new_offset;

	if (whence != SEEK_DATA && whence != SEEK_HOLE)
		return generic_file_llseek_size(file, offset, whence,
					MAX_LFS_FILESIZE, i_size_read(inode));
	mutex_lock(&inode->i_mutex);
	/* We're holding i_mutex so we can access i_size directly */

	if (offset < 0)
		offset = -EINVAL;
	else if (offset >= inode->i_size)
		offset = -ENXIO;
	else {
		start = offset >> PAGE_CACHE_SHIFT;
		end = (inode->i_size + PAGE_CACHE_SIZE - 1) >> PAGE_CACHE_SHIFT;
		new_offset = shmem_seek_hole_data(mapping, start, end, whence);
		new_offset <<= PAGE_CACHE_SHIFT;
		if (new_offset > offset) {
			if (new_offset < inode->i_size)
				offset = new_offset;
			else if (whence == SEEK_DATA)
				offset = -ENXIO;
			else
				offset = inode->i_size;
		}
	}

	if (offset >= 0)
		offset = vfs_setpos(file, offset, MAX_LFS_FILESIZE);
	mutex_unlock(&inode->i_mutex);
	return offset;
}

static long shmem_fallocate(struct file *file, int mode, loff_t offset,
							 loff_t len)
{
	struct inode *inode = file_inode(file);
	struct shmem_sb_info *sbinfo = SHMEM_SB(inode->i_sb);
	struct shmem_falloc shmem_falloc;
	pgoff_t start, index, end;
	int error;

	if (mode & ~(FALLOC_FL_KEEP_SIZE | FALLOC_FL_PUNCH_HOLE))
		return -EOPNOTSUPP;

	mutex_lock(&inode->i_mutex);

	shmem_falloc.mode = mode & ~FALLOC_FL_KEEP_SIZE;

	if (mode & FALLOC_FL_PUNCH_HOLE) {
		struct address_space *mapping = file->f_mapping;
		loff_t unmap_start = round_up(offset, PAGE_SIZE);
		loff_t unmap_end = round_down(offset + len, PAGE_SIZE) - 1;
		DECLARE_WAIT_QUEUE_HEAD_ONSTACK(shmem_falloc_waitq);

		shmem_falloc.waitq = &shmem_falloc_waitq;
		shmem_falloc.start = unmap_start >> PAGE_SHIFT;
		shmem_falloc.next = (unmap_end + 1) >> PAGE_SHIFT;
		spin_lock(&inode->i_lock);
		inode->i_private = &shmem_falloc;
		spin_unlock(&inode->i_lock);

		shmem_falloc.start = unmap_start >> PAGE_SHIFT;
		shmem_falloc.next = (unmap_end + 1) >> PAGE_SHIFT;
		spin_lock(&inode->i_lock);
		inode->i_private = &shmem_falloc;
		spin_unlock(&inode->i_lock);

		if ((u64)unmap_end > (u64)unmap_start)
			unmap_mapping_range(mapping, unmap_start,
					    1 + unmap_end - unmap_start, 0);
		shmem_truncate_range(inode, offset, offset + len - 1);
		/* No need to unmap again: hole-punching leaves COWed pages */

		spin_lock(&inode->i_lock);
		inode->i_private = NULL;
		wake_up_all(&shmem_falloc_waitq);
		spin_unlock(&inode->i_lock);
		error = 0;
		goto undone;
	}

	/* We need to check rlimit even when FALLOC_FL_KEEP_SIZE */
	error = inode_newsize_ok(inode, offset + len);
	if (error)
		goto out;

	start = offset >> PAGE_CACHE_SHIFT;
	end = (offset + len + PAGE_CACHE_SIZE - 1) >> PAGE_CACHE_SHIFT;
	/* Try to avoid a swapstorm if len is impossible to satisfy */
	if (sbinfo->max_blocks && end - start > sbinfo->max_blocks) {
		error = -ENOSPC;
		goto out;
	}

	shmem_falloc.waitq = NULL;
	shmem_falloc.start = start;
	shmem_falloc.next  = start;
	shmem_falloc.nr_falloced = 0;
	shmem_falloc.nr_unswapped = 0;
	spin_lock(&inode->i_lock);
	inode->i_private = &shmem_falloc;
	spin_unlock(&inode->i_lock);

	for (index = start; index < end; index++) {
		struct page *page;

		/*
		 * Good, the fallocate(2) manpage permits EINTR: we may have
		 * been interrupted because we are using up too much memory.
		 */
		if (signal_pending(current))
			error = -EINTR;
		else if (shmem_falloc.nr_unswapped > shmem_falloc.nr_falloced)
			error = -ENOMEM;
		else
			error = shmem_getpage(inode, index, &page, SGP_FALLOC,
									NULL);
		if (error) {
			/* Remove the !PageUptodate pages we added */
			shmem_undo_range(inode,
				(loff_t)start << PAGE_CACHE_SHIFT,
				(loff_t)index << PAGE_CACHE_SHIFT, true);
			goto undone;
		}

		/*
		 * Inform shmem_writepage() how far we have reached.
		 * No need for lock or barrier: we have the page lock.
		 */
		shmem_falloc.next++;
		if (!PageUptodate(page))
			shmem_falloc.nr_falloced++;

		/*
		 * If !PageUptodate, leave it that way so that freeable pages
		 * can be recognized if we need to rollback on error later.
		 * But set_page_dirty so that memory pressure will swap rather
		 * than free the pages we are allocating (and SGP_CACHE pages
		 * might still be clean: we now need to mark those dirty too).
		 */
		set_page_dirty(page);
		unlock_page(page);
		page_cache_release(page);
		cond_resched();
	}

	if (!(mode & FALLOC_FL_KEEP_SIZE) && offset + len > inode->i_size)
		i_size_write(inode, offset + len);
	inode->i_ctime = CURRENT_TIME;
undone:
	spin_lock(&inode->i_lock);
	inode->i_private = NULL;
	spin_unlock(&inode->i_lock);
out:
	mutex_unlock(&inode->i_mutex);
	return error;
}

static int shmem_statfs(struct dentry *dentry, struct kstatfs *buf)
{
	struct shmem_sb_info *sbinfo = SHMEM_SB(dentry->d_sb);

	buf->f_type = TMPFS_MAGIC;
	buf->f_bsize = PAGE_CACHE_SIZE;
	buf->f_namelen = NAME_MAX;
	if (sbinfo->max_blocks) {
		buf->f_blocks = sbinfo->max_blocks;
		buf->f_bavail =
		buf->f_bfree  = sbinfo->max_blocks -
				percpu_counter_sum(&sbinfo->used_blocks);
	}
	if (sbinfo->max_inodes) {
		buf->f_files = sbinfo->max_inodes;
		buf->f_ffree = sbinfo->free_inodes;
	}
	/* else leave those fields 0 like simple_statfs */
	return 0;
}

/*
 * File creation. Allocate an inode, and we're done..
 */
static int
shmem_mknod(struct inode *dir, struct dentry *dentry, umode_t mode, dev_t dev)
{
	struct inode *inode;
	int error = -ENOSPC;

	inode = shmem_get_inode(dir->i_sb, dir, mode, dev, VM_NORESERVE);
	if (inode) {
		error = simple_acl_create(dir, inode);
		if (error)
			goto out_iput;
		error = security_inode_init_security(inode, dir,
						     &dentry->d_name,
						     shmem_initxattrs, NULL);
		if (error && error != -EOPNOTSUPP)
			goto out_iput;

		error = 0;
		dir->i_size += BOGO_DIRENT_SIZE;
		dir->i_ctime = dir->i_mtime = CURRENT_TIME;
		d_instantiate(dentry, inode);
		dget(dentry); /* Extra count - pin the dentry in core */
	}
	return error;
out_iput:
	iput(inode);
	return error;
}

static int
shmem_tmpfile(struct inode *dir, struct dentry *dentry, umode_t mode)
{
	struct inode *inode;
	int error = -ENOSPC;

	inode = shmem_get_inode(dir->i_sb, dir, mode, 0, VM_NORESERVE);
	if (inode) {
		error = security_inode_init_security(inode, dir,
						     NULL,
						     shmem_initxattrs, NULL);
		if (error && error != -EOPNOTSUPP)
			goto out_iput;
		error = simple_acl_create(dir, inode);
		if (error)
			goto out_iput;
		d_tmpfile(dentry, inode);
	}
	return error;
out_iput:
	iput(inode);
	return error;
}

static int shmem_mkdir(struct inode *dir, struct dentry *dentry, umode_t mode)
{
	int error;

	if ((error = shmem_mknod(dir, dentry, mode | S_IFDIR, 0)))
		return error;
	inc_nlink(dir);
	return 0;
}

static int shmem_create(struct inode *dir, struct dentry *dentry, umode_t mode,
		bool excl)
{
	return shmem_mknod(dir, dentry, mode | S_IFREG, 0);
}

/*
 * Link a file..
 */
static int shmem_link(struct dentry *old_dentry, struct inode *dir, struct dentry *dentry)
{
	struct inode *inode = old_dentry->d_inode;
	int ret;

	/*
	 * No ordinary (disk based) filesystem counts links as inodes;
	 * but each new link needs a new dentry, pinning lowmem, and
	 * tmpfs dentries cannot be pruned until they are unlinked.
	 */
	ret = shmem_reserve_inode(inode->i_sb);
	if (ret)
		goto out;

	dir->i_size += BOGO_DIRENT_SIZE;
	inode->i_ctime = dir->i_ctime = dir->i_mtime = CURRENT_TIME;
	inc_nlink(inode);
	ihold(inode);	/* New dentry reference */
	dget(dentry);		/* Extra pinning count for the created dentry */
	d_instantiate(dentry, inode);
out:
	return ret;
}

static int shmem_unlink(struct inode *dir, struct dentry *dentry)
{
	struct inode *inode = dentry->d_inode;

	if (inode->i_nlink > 1 && !S_ISDIR(inode->i_mode))
		shmem_free_inode(inode->i_sb);

	dir->i_size -= BOGO_DIRENT_SIZE;
	inode->i_ctime = dir->i_ctime = dir->i_mtime = CURRENT_TIME;
	drop_nlink(inode);
	dput(dentry);	/* Undo the count from "create" - this does all the work */
	return 0;
}

static int shmem_rmdir(struct inode *dir, struct dentry *dentry)
{
	if (!simple_empty(dentry))
		return -ENOTEMPTY;

	drop_nlink(dentry->d_inode);
	drop_nlink(dir);
	return shmem_unlink(dir, dentry);
}

/*
 * The VFS layer already does all the dentry stuff for rename,
 * we just have to decrement the usage count for the target if
 * it exists so that the VFS layer correctly free's it when it
 * gets overwritten.
 */
static int shmem_rename(struct inode *old_dir, struct dentry *old_dentry, struct inode *new_dir, struct dentry *new_dentry)
{
	struct inode *inode = old_dentry->d_inode;
	int they_are_dirs = S_ISDIR(inode->i_mode);

	if (!simple_empty(new_dentry))
		return -ENOTEMPTY;

	if (new_dentry->d_inode) {
		(void) shmem_unlink(new_dir, new_dentry);
		if (they_are_dirs)
			drop_nlink(old_dir);
	} else if (they_are_dirs) {
		drop_nlink(old_dir);
		inc_nlink(new_dir);
	}

	old_dir->i_size -= BOGO_DIRENT_SIZE;
	new_dir->i_size += BOGO_DIRENT_SIZE;
	old_dir->i_ctime = old_dir->i_mtime =
	new_dir->i_ctime = new_dir->i_mtime =
	inode->i_ctime = CURRENT_TIME;
	return 0;
}

static int shmem_symlink(struct inode *dir, struct dentry *dentry, const char *symname)
{
	int error;
	int len;
	struct inode *inode;
	struct page *page;
	char *kaddr;
	struct shmem_inode_info *info;

	len = strlen(symname) + 1;
	if (len > PAGE_CACHE_SIZE)
		return -ENAMETOOLONG;

	inode = shmem_get_inode(dir->i_sb, dir, S_IFLNK|S_IRWXUGO, 0, VM_NORESERVE);
	if (!inode)
		return -ENOSPC;

	error = security_inode_init_security(inode, dir, &dentry->d_name,
					     shmem_initxattrs, NULL);
	if (error) {
		if (error != -EOPNOTSUPP) {
			iput(inode);
			return error;
		}
		error = 0;
	}

	info = SHMEM_I(inode);
	inode->i_size = len-1;
	if (len <= SHORT_SYMLINK_LEN) {
		info->symlink = kmemdup(symname, len, GFP_KERNEL);
		if (!info->symlink) {
			iput(inode);
			return -ENOMEM;
		}
		inode->i_op = &shmem_short_symlink_operations;
	} else {
		error = shmem_getpage(inode, 0, &page, SGP_WRITE, NULL);
		if (error) {
			iput(inode);
			return error;
		}
		inode->i_mapping->a_ops = &shmem_aops;
		inode->i_op = &shmem_symlink_inode_operations;
		kaddr = kmap_atomic(page);
		memcpy(kaddr, symname, len);
		kunmap_atomic(kaddr);
		SetPageUptodate(page);
		set_page_dirty(page);
		unlock_page(page);
		page_cache_release(page);
	}
	dir->i_size += BOGO_DIRENT_SIZE;
	dir->i_ctime = dir->i_mtime = CURRENT_TIME;
	d_instantiate(dentry, inode);
	dget(dentry);
	return 0;
}

static void *shmem_follow_short_symlink(struct dentry *dentry, struct nameidata *nd)
{
	nd_set_link(nd, SHMEM_I(dentry->d_inode)->symlink);
	return NULL;
}

static void *shmem_follow_link(struct dentry *dentry, struct nameidata *nd)
{
	struct page *page = NULL;
	int error = shmem_getpage(dentry->d_inode, 0, &page, SGP_READ, NULL);
	nd_set_link(nd, error ? ERR_PTR(error) : kmap(page));
	if (page)
		unlock_page(page);
	return page;
}

static void shmem_put_link(struct dentry *dentry, struct nameidata *nd, void *cookie)
{
	if (!IS_ERR(nd_get_link(nd))) {
		struct page *page = cookie;
		kunmap(page);
		mark_page_accessed(page);
		page_cache_release(page);
	}
}

#ifdef CONFIG_TMPFS_XATTR
/*
 * Superblocks without xattr inode operations may get some security.* xattr
 * support from the LSM "for free". As soon as we have any other xattrs
 * like ACLs, we also need to implement the security.* handlers at
 * filesystem level, though.
 */

/*
 * Callback for security_inode_init_security() for acquiring xattrs.
 */
static int shmem_initxattrs(struct inode *inode,
			    const struct xattr *xattr_array,
			    void *fs_info)
{
	struct shmem_inode_info *info = SHMEM_I(inode);
	const struct xattr *xattr;
	struct simple_xattr *new_xattr;
	size_t len;

	for (xattr = xattr_array; xattr->name != NULL; xattr++) {
		new_xattr = simple_xattr_alloc(xattr->value, xattr->value_len);
		if (!new_xattr)
			return -ENOMEM;

		len = strlen(xattr->name) + 1;
		new_xattr->name = kmalloc(XATTR_SECURITY_PREFIX_LEN + len,
					  GFP_KERNEL);
		if (!new_xattr->name) {
			kfree(new_xattr);
			return -ENOMEM;
		}

		memcpy(new_xattr->name, XATTR_SECURITY_PREFIX,
		       XATTR_SECURITY_PREFIX_LEN);
		memcpy(new_xattr->name + XATTR_SECURITY_PREFIX_LEN,
		       xattr->name, len);

		simple_xattr_list_add(&info->xattrs, new_xattr);
	}

	return 0;
}

static const struct xattr_handler *shmem_xattr_handlers[] = {
#ifdef CONFIG_TMPFS_POSIX_ACL
	&posix_acl_access_xattr_handler,
	&posix_acl_default_xattr_handler,
#endif
	NULL
};

static int shmem_xattr_validate(const char *name)
{
	struct { const char *prefix; size_t len; } arr[] = {
		{ XATTR_SECURITY_PREFIX, XATTR_SECURITY_PREFIX_LEN },
		{ XATTR_TRUSTED_PREFIX, XATTR_TRUSTED_PREFIX_LEN }
	};
	int i;

	for (i = 0; i < ARRAY_SIZE(arr); i++) {
		size_t preflen = arr[i].len;
		if (strncmp(name, arr[i].prefix, preflen) == 0) {
			if (!name[preflen])
				return -EINVAL;
			return 0;
		}
	}
	return -EOPNOTSUPP;
}

static ssize_t shmem_getxattr(struct dentry *dentry, const char *name,
			      void *buffer, size_t size)
{
	struct shmem_inode_info *info = SHMEM_I(dentry->d_inode);
	int err;

	/*
	 * If this is a request for a synthetic attribute in the system.*
	 * namespace use the generic infrastructure to resolve a handler
	 * for it via sb->s_xattr.
	 */
	if (!strncmp(name, XATTR_SYSTEM_PREFIX, XATTR_SYSTEM_PREFIX_LEN))
		return generic_getxattr(dentry, name, buffer, size);

	err = shmem_xattr_validate(name);
	if (err)
		return err;

	return simple_xattr_get(&info->xattrs, name, buffer, size);
}

static int shmem_setxattr(struct dentry *dentry, const char *name,
			  const void *value, size_t size, int flags)
{
	struct shmem_inode_info *info = SHMEM_I(dentry->d_inode);
	int err;

	/*
	 * If this is a request for a synthetic attribute in the system.*
	 * namespace use the generic infrastructure to resolve a handler
	 * for it via sb->s_xattr.
	 */
	if (!strncmp(name, XATTR_SYSTEM_PREFIX, XATTR_SYSTEM_PREFIX_LEN))
		return generic_setxattr(dentry, name, value, size, flags);

	err = shmem_xattr_validate(name);
	if (err)
		return err;

	return simple_xattr_set(&info->xattrs, name, value, size, flags);
}

static int shmem_removexattr(struct dentry *dentry, const char *name)
{
	struct shmem_inode_info *info = SHMEM_I(dentry->d_inode);
	int err;

	/*
	 * If this is a request for a synthetic attribute in the system.*
	 * namespace use the generic infrastructure to resolve a handler
	 * for it via sb->s_xattr.
	 */
	if (!strncmp(name, XATTR_SYSTEM_PREFIX, XATTR_SYSTEM_PREFIX_LEN))
		return generic_removexattr(dentry, name);

	err = shmem_xattr_validate(name);
	if (err)
		return err;

	return simple_xattr_remove(&info->xattrs, name);
}

static ssize_t shmem_listxattr(struct dentry *dentry, char *buffer, size_t size)
{
	struct shmem_inode_info *info = SHMEM_I(dentry->d_inode);
	return simple_xattr_list(&info->xattrs, buffer, size);
}
#endif /* CONFIG_TMPFS_XATTR */

static const struct inode_operations shmem_short_symlink_operations = {
	.readlink	= generic_readlink,
	.follow_link	= shmem_follow_short_symlink,
#ifdef CONFIG_TMPFS_XATTR
	.setxattr	= shmem_setxattr,
	.getxattr	= shmem_getxattr,
	.listxattr	= shmem_listxattr,
	.removexattr	= shmem_removexattr,
#endif
};

static const struct inode_operations shmem_symlink_inode_operations = {
	.readlink	= generic_readlink,
	.follow_link	= shmem_follow_link,
	.put_link	= shmem_put_link,
#ifdef CONFIG_TMPFS_XATTR
	.setxattr	= shmem_setxattr,
	.getxattr	= shmem_getxattr,
	.listxattr	= shmem_listxattr,
	.removexattr	= shmem_removexattr,
#endif
};

static struct dentry *shmem_get_parent(struct dentry *child)
{
	return ERR_PTR(-ESTALE);
}

static int shmem_match(struct inode *ino, void *vfh)
{
	__u32 *fh = vfh;
	__u64 inum = fh[2];
	inum = (inum << 32) | fh[1];
	return ino->i_ino == inum && fh[0] == ino->i_generation;
}

static struct dentry *shmem_fh_to_dentry(struct super_block *sb,
		struct fid *fid, int fh_len, int fh_type)
{
	struct inode *inode;
	struct dentry *dentry = NULL;
	u64 inum;

	if (fh_len < 3)
		return NULL;

	inum = fid->raw[2];
	inum = (inum << 32) | fid->raw[1];

	inode = ilookup5(sb, (unsigned long)(inum + fid->raw[0]),
			shmem_match, fid->raw);
	if (inode) {
		dentry = d_find_alias(inode);
		iput(inode);
	}

	return dentry;
}

static int shmem_encode_fh(struct inode *inode, __u32 *fh, int *len,
				struct inode *parent)
{
	if (*len < 3) {
		*len = 3;
		return FILEID_INVALID;
	}

	if (inode_unhashed(inode)) {
		/* Unfortunately insert_inode_hash is not idempotent,
		 * so as we hash inodes here rather than at creation
		 * time, we need a lock to ensure we only try
		 * to do it once
		 */
		static DEFINE_SPINLOCK(lock);
		spin_lock(&lock);
		if (inode_unhashed(inode))
			__insert_inode_hash(inode,
					    inode->i_ino + inode->i_generation);
		spin_unlock(&lock);
	}

	fh[0] = inode->i_generation;
	fh[1] = inode->i_ino;
	fh[2] = ((__u64)inode->i_ino) >> 32;

	*len = 3;
	return 1;
}

static const struct export_operations shmem_export_ops = {
	.get_parent     = shmem_get_parent,
	.encode_fh      = shmem_encode_fh,
	.fh_to_dentry	= shmem_fh_to_dentry,
};

static int shmem_parse_options(char *options, struct shmem_sb_info *sbinfo,
			       bool remount)
{
	char *this_char, *value, *rest;
	struct mempolicy *mpol = NULL;
	uid_t uid;
	gid_t gid;

	while (options != NULL) {
		this_char = options;
		for (;;) {
			/*
			 * NUL-terminate this option: unfortunately,
			 * mount options form a comma-separated list,
			 * but mpol's nodelist may also contain commas.
			 */
			options = strchr(options, ',');
			if (options == NULL)
				break;
			options++;
			if (!isdigit(*options)) {
				options[-1] = '\0';
				break;
			}
		}
		if (!*this_char)
			continue;
		if ((value = strchr(this_char,'=')) != NULL) {
			*value++ = 0;
		} else {
			printk(KERN_ERR
			    "tmpfs: No value for mount option '%s'\n",
			    this_char);
			goto error;
		}

		if (!strcmp(this_char,"size")) {
			unsigned long long size;
			size = memparse(value,&rest);
			if (*rest == '%') {
				size <<= PAGE_SHIFT;
				size *= totalram_pages;
				do_div(size, 100);
				rest++;
			}
			if (*rest)
				goto bad_val;
			sbinfo->max_blocks =
				DIV_ROUND_UP(size, PAGE_CACHE_SIZE);
		} else if (!strcmp(this_char,"nr_blocks")) {
			sbinfo->max_blocks = memparse(value, &rest);
			if (*rest)
				goto bad_val;
		} else if (!strcmp(this_char,"nr_inodes")) {
			sbinfo->max_inodes = memparse(value, &rest);
			if (*rest)
				goto bad_val;
		} else if (!strcmp(this_char,"mode")) {
			if (remount)
				continue;
			sbinfo->mode = simple_strtoul(value, &rest, 8) & 07777;
			if (*rest)
				goto bad_val;
		} else if (!strcmp(this_char,"uid")) {
			if (remount)
				continue;
			uid = simple_strtoul(value, &rest, 0);
			if (*rest)
				goto bad_val;
			sbinfo->uid = make_kuid(current_user_ns(), uid);
			if (!uid_valid(sbinfo->uid))
				goto bad_val;
		} else if (!strcmp(this_char,"gid")) {
			if (remount)
				continue;
			gid = simple_strtoul(value, &rest, 0);
			if (*rest)
				goto bad_val;
			sbinfo->gid = make_kgid(current_user_ns(), gid);
			if (!gid_valid(sbinfo->gid))
				goto bad_val;
		} else if (!strcmp(this_char,"mpol")) {
			mpol_put(mpol);
			mpol = NULL;
			if (mpol_parse_str(value, &mpol))
				goto bad_val;
		} else {
			printk(KERN_ERR "tmpfs: Bad mount option %s\n",
			       this_char);
			goto error;
		}
	}
	sbinfo->mpol = mpol;
	return 0;

bad_val:
	printk(KERN_ERR "tmpfs: Bad value '%s' for mount option '%s'\n",
	       value, this_char);
error:
	mpol_put(mpol);
	return 1;

}

static int shmem_remount_fs(struct super_block *sb, int *flags, char *data)
{
	struct shmem_sb_info *sbinfo = SHMEM_SB(sb);
	struct shmem_sb_info config = *sbinfo;
	unsigned long inodes;
	int error = -EINVAL;

	config.mpol = NULL;
	if (shmem_parse_options(data, &config, true))
		return error;

	spin_lock(&sbinfo->stat_lock);
	inodes = sbinfo->max_inodes - sbinfo->free_inodes;
	if (percpu_counter_compare(&sbinfo->used_blocks, config.max_blocks) > 0)
		goto out;
	if (config.max_inodes < inodes)
		goto out;
	/*
	 * Those tests disallow limited->unlimited while any are in use;
	 * but we must separately disallow unlimited->limited, because
	 * in that case we have no record of how much is already in use.
	 */
	if (config.max_blocks && !sbinfo->max_blocks)
		goto out;
	if (config.max_inodes && !sbinfo->max_inodes)
		goto out;

	error = 0;
	sbinfo->max_blocks  = config.max_blocks;
	sbinfo->max_inodes  = config.max_inodes;
	sbinfo->free_inodes = config.max_inodes - inodes;

	/*
	 * Preserve previous mempolicy unless mpol remount option was specified.
	 */
	if (config.mpol) {
		mpol_put(sbinfo->mpol);
		sbinfo->mpol = config.mpol;	/* transfers initial ref */
	}
out:
	spin_unlock(&sbinfo->stat_lock);
	return error;
}

static int shmem_show_options(struct seq_file *seq, struct dentry *root)
{
	struct shmem_sb_info *sbinfo = SHMEM_SB(root->d_sb);

	if (sbinfo->max_blocks != shmem_default_max_blocks())
		seq_printf(seq, ",size=%luk",
			sbinfo->max_blocks << (PAGE_CACHE_SHIFT - 10));
	if (sbinfo->max_inodes != shmem_default_max_inodes())
		seq_printf(seq, ",nr_inodes=%lu", sbinfo->max_inodes);
	if (sbinfo->mode != (S_IRWXUGO | S_ISVTX))
		seq_printf(seq, ",mode=%03ho", sbinfo->mode);
	if (!uid_eq(sbinfo->uid, GLOBAL_ROOT_UID))
		seq_printf(seq, ",uid=%u",
				from_kuid_munged(&init_user_ns, sbinfo->uid));
	if (!gid_eq(sbinfo->gid, GLOBAL_ROOT_GID))
		seq_printf(seq, ",gid=%u",
				from_kgid_munged(&init_user_ns, sbinfo->gid));
	shmem_show_mpol(seq, sbinfo->mpol);
	return 0;
}
#endif /* CONFIG_TMPFS */

static void shmem_put_super(struct super_block *sb)
{
	struct shmem_sb_info *sbinfo = SHMEM_SB(sb);

	percpu_counter_destroy(&sbinfo->used_blocks);
	mpol_put(sbinfo->mpol);
	kfree(sbinfo);
	sb->s_fs_info = NULL;
}

int shmem_fill_super(struct super_block *sb, void *data, int silent)
{
	struct inode *inode;
	struct shmem_sb_info *sbinfo;
	int err = -ENOMEM;

	/* Round up to L1_CACHE_BYTES to resist false sharing */
	sbinfo = kzalloc(max((int)sizeof(struct shmem_sb_info),
				L1_CACHE_BYTES), GFP_KERNEL);
	if (!sbinfo)
		return -ENOMEM;

	sbinfo->mode = S_IRWXUGO | S_ISVTX;
	sbinfo->uid = current_fsuid();
	sbinfo->gid = current_fsgid();
	sb->s_fs_info = sbinfo;

#ifdef CONFIG_TMPFS
	/*
	 * Per default we only allow half of the physical ram per
	 * tmpfs instance, limiting inodes to one per page of lowmem;
	 * but the internal instance is left unlimited.
	 */
	if (!(sb->s_flags & MS_KERNMOUNT)) {
		sbinfo->max_blocks = shmem_default_max_blocks();
		sbinfo->max_inodes = shmem_default_max_inodes();
		if (shmem_parse_options(data, sbinfo, false)) {
			err = -EINVAL;
			goto failed;
		}
	} else {
		sb->s_flags |= MS_NOUSER;
	}
	sb->s_export_op = &shmem_export_ops;
	sb->s_flags |= MS_NOSEC;
#else
	sb->s_flags |= MS_NOUSER;
#endif

	spin_lock_init(&sbinfo->stat_lock);
	if (percpu_counter_init(&sbinfo->used_blocks, 0))
		goto failed;
	sbinfo->free_inodes = sbinfo->max_inodes;

	sb->s_maxbytes = MAX_LFS_FILESIZE;
	sb->s_blocksize = PAGE_CACHE_SIZE;
	sb->s_blocksize_bits = PAGE_CACHE_SHIFT;
	sb->s_magic = TMPFS_MAGIC;
	sb->s_op = &shmem_ops;
	sb->s_time_gran = 1;
#ifdef CONFIG_TMPFS_XATTR
	sb->s_xattr = shmem_xattr_handlers;
#endif
#ifdef CONFIG_TMPFS_POSIX_ACL
	sb->s_flags |= MS_POSIXACL;
#endif

	inode = shmem_get_inode(sb, NULL, S_IFDIR | sbinfo->mode, 0, VM_NORESERVE);
	if (!inode)
		goto failed;
	inode->i_uid = sbinfo->uid;
	inode->i_gid = sbinfo->gid;
	sb->s_root = d_make_root(inode);
	if (!sb->s_root)
		goto failed;
	return 0;

failed:
	shmem_put_super(sb);
	return err;
}

static struct kmem_cache *shmem_inode_cachep;

static struct inode *shmem_alloc_inode(struct super_block *sb)
{
	struct shmem_inode_info *info;
	info = kmem_cache_alloc(shmem_inode_cachep, GFP_KERNEL);
	if (!info)
		return NULL;
	return &info->vfs_inode;
}

static void shmem_destroy_callback(struct rcu_head *head)
{
	struct inode *inode = container_of(head, struct inode, i_rcu);
	kmem_cache_free(shmem_inode_cachep, SHMEM_I(inode));
}

static void shmem_destroy_inode(struct inode *inode)
{
	if (S_ISREG(inode->i_mode))
		mpol_free_shared_policy(&SHMEM_I(inode)->policy);
	call_rcu(&inode->i_rcu, shmem_destroy_callback);
}

static void shmem_init_inode(void *foo)
{
	struct shmem_inode_info *info = foo;
	inode_init_once(&info->vfs_inode);
}

static int shmem_init_inodecache(void)
{
	shmem_inode_cachep = kmem_cache_create("shmem_inode_cache",
				sizeof(struct shmem_inode_info),
				0, SLAB_PANIC, shmem_init_inode);
	return 0;
}

static void shmem_destroy_inodecache(void)
{
	kmem_cache_destroy(shmem_inode_cachep);
}

static const struct address_space_operations shmem_aops = {
	.writepage	= shmem_writepage,
	.set_page_dirty	= __set_page_dirty_no_writeback,
#ifdef CONFIG_TMPFS
	.write_begin	= shmem_write_begin,
	.write_end	= shmem_write_end,
#endif
	.migratepage	= migrate_page,
	.error_remove_page = generic_error_remove_page,
};

static const struct file_operations shmem_file_operations = {
	.mmap		= shmem_mmap,
#ifdef CONFIG_TMPFS
	.llseek		= shmem_file_llseek,
	.read		= new_sync_read,
	.write		= new_sync_write,
	.read_iter	= shmem_file_read_iter,
	.write_iter	= generic_file_write_iter,
	.fsync		= noop_fsync,
	.splice_read	= shmem_file_splice_read,
	.splice_write	= iter_file_splice_write,
	.fallocate	= shmem_fallocate,
#endif
};

static const struct inode_operations shmem_inode_operations = {
	.setattr	= shmem_setattr,
#ifdef CONFIG_TMPFS_XATTR
	.setxattr	= shmem_setxattr,
	.getxattr	= shmem_getxattr,
	.listxattr	= shmem_listxattr,
	.removexattr	= shmem_removexattr,
	.set_acl	= simple_set_acl,
#endif
};

static const struct inode_operations shmem_dir_inode_operations = {
#ifdef CONFIG_TMPFS
	.create		= shmem_create,
	.lookup		= simple_lookup,
	.link		= shmem_link,
	.unlink		= shmem_unlink,
	.symlink	= shmem_symlink,
	.mkdir		= shmem_mkdir,
	.rmdir		= shmem_rmdir,
	.mknod		= shmem_mknod,
	.rename		= shmem_rename,
	.tmpfile	= shmem_tmpfile,
#endif
#ifdef CONFIG_TMPFS_XATTR
	.setxattr	= shmem_setxattr,
	.getxattr	= shmem_getxattr,
	.listxattr	= shmem_listxattr,
	.removexattr	= shmem_removexattr,
#endif
#ifdef CONFIG_TMPFS_POSIX_ACL
	.setattr	= shmem_setattr,
	.set_acl	= simple_set_acl,
#endif
};

static const struct inode_operations shmem_special_inode_operations = {
#ifdef CONFIG_TMPFS_XATTR
	.setxattr	= shmem_setxattr,
	.getxattr	= shmem_getxattr,
	.listxattr	= shmem_listxattr,
	.removexattr	= shmem_removexattr,
#endif
#ifdef CONFIG_TMPFS_POSIX_ACL
	.setattr	= shmem_setattr,
	.set_acl	= simple_set_acl,
#endif
};

static const struct super_operations shmem_ops = {
	.alloc_inode	= shmem_alloc_inode,
	.destroy_inode	= shmem_destroy_inode,
#ifdef CONFIG_TMPFS
	.statfs		= shmem_statfs,
	.remount_fs	= shmem_remount_fs,
	.show_options	= shmem_show_options,
#endif
	.evict_inode	= shmem_evict_inode,
	.drop_inode	= generic_delete_inode,
	.put_super	= shmem_put_super,
};

static const struct vm_operations_struct shmem_vm_ops = {
	.fault		= shmem_fault,
	.map_pages	= filemap_map_pages,
#ifdef CONFIG_NUMA
	.set_policy     = shmem_set_policy,
	.get_policy     = shmem_get_policy,
#endif
	.remap_pages	= generic_file_remap_pages,
};

static struct dentry *shmem_mount(struct file_system_type *fs_type,
	int flags, const char *dev_name, void *data)
{
	return mount_nodev(fs_type, flags, data, shmem_fill_super);
}

static struct file_system_type shmem_fs_type = {
	.owner		= THIS_MODULE,
	.name		= "tmpfs",
	.mount		= shmem_mount,
	.kill_sb	= kill_litter_super,
	.fs_flags	= FS_USERNS_MOUNT,
};

int __init shmem_init(void)
{
	int error;

	/* If rootfs called this, don't re-init */
	if (shmem_inode_cachep)
		return 0;

	error = bdi_init(&shmem_backing_dev_info);
	if (error)
		goto out4;

	error = shmem_init_inodecache();
	if (error)
		goto out3;

	error = register_filesystem(&shmem_fs_type);
	if (error) {
		printk(KERN_ERR "Could not register tmpfs\n");
		goto out2;
	}

	shm_mnt = kern_mount(&shmem_fs_type);
	if (IS_ERR(shm_mnt)) {
		error = PTR_ERR(shm_mnt);
		printk(KERN_ERR "Could not kern_mount tmpfs\n");
		goto out1;
	}
	return 0;

out1:
	unregister_filesystem(&shmem_fs_type);
out2:
	shmem_destroy_inodecache();
out3:
	bdi_destroy(&shmem_backing_dev_info);
out4:
	shm_mnt = ERR_PTR(error);
	return error;
}

#else /* !CONFIG_SHMEM */

/*
 * tiny-shmem: simple shmemfs and tmpfs using ramfs code
 *
 * This is intended for small system where the benefits of the full
 * shmem code (swap-backed and resource-limited) are outweighed by
 * their complexity. On systems without swap this code should be
 * effectively equivalent, but much lighter weight.
 */

static struct file_system_type shmem_fs_type = {
	.name		= "tmpfs",
	.mount		= ramfs_mount,
	.kill_sb	= kill_litter_super,
	.fs_flags	= FS_USERNS_MOUNT,
};

int __init shmem_init(void)
{
	BUG_ON(register_filesystem(&shmem_fs_type) != 0);

	shm_mnt = kern_mount(&shmem_fs_type);
	BUG_ON(IS_ERR(shm_mnt));

	return 0;
}

int shmem_unuse(swp_entry_t swap, struct page *page)
{
	return 0;
}

int shmem_lock(struct file *file, int lock, struct user_struct *user)
{
	return 0;
}

void shmem_unlock_mapping(struct address_space *mapping)
{
}

void shmem_truncate_range(struct inode *inode, loff_t lstart, loff_t lend)
{
	truncate_inode_pages_range(inode->i_mapping, lstart, lend);
}
EXPORT_SYMBOL_GPL(shmem_truncate_range);

#define shmem_vm_ops				generic_file_vm_ops
#define shmem_file_operations			ramfs_file_operations
#define shmem_get_inode(sb, dir, mode, dev, flags)	ramfs_get_inode(sb, dir, mode, dev)
#define shmem_acct_size(flags, size)		0
#define shmem_unacct_size(flags, size)		do {} while (0)

#endif /* CONFIG_SHMEM */

/* common code */

static struct dentry_operations anon_ops = {
	.d_dname = simple_dname
};

static struct file *__shmem_file_setup(const char *name, loff_t size,
				       unsigned long flags, unsigned int i_flags)
{
	struct file *res;
	struct inode *inode;
	struct path path;
	struct super_block *sb;
	struct qstr this;

	if (IS_ERR(shm_mnt))
		return ERR_CAST(shm_mnt);

	if (size < 0 || size > MAX_LFS_FILESIZE)
		return ERR_PTR(-EINVAL);

	if (shmem_acct_size(flags, size))
		return ERR_PTR(-ENOMEM);

	res = ERR_PTR(-ENOMEM);
	this.name = name;
	this.len = strlen(name);
	this.hash = 0; /* will go */
	sb = shm_mnt->mnt_sb;
	path.dentry = d_alloc_pseudo(sb, &this);
	if (!path.dentry)
		goto put_memory;
	d_set_d_op(path.dentry, &anon_ops);
	path.mnt = mntget(shm_mnt);

	res = ERR_PTR(-ENOSPC);
	inode = shmem_get_inode(sb, NULL, S_IFREG | S_IRWXUGO, 0, flags);
	if (!inode)
		goto put_dentry;

	inode->i_flags |= i_flags;
	d_instantiate(path.dentry, inode);
	inode->i_size = size;
	clear_nlink(inode);	/* It is unlinked */
	res = ERR_PTR(ramfs_nommu_expand_for_mapping(inode, size));
	if (IS_ERR(res))
		goto put_dentry;

	res = alloc_file(&path, FMODE_WRITE | FMODE_READ,
		  &shmem_file_operations);
	if (IS_ERR(res))
		goto put_dentry;

	return res;

put_dentry:
	path_put(&path);
put_memory:
	shmem_unacct_size(flags, size);
	return res;
}

/**
 * shmem_kernel_file_setup - get an unlinked file living in tmpfs which must be
 * 	kernel internal.  There will be NO LSM permission checks against the
 * 	underlying inode.  So users of this interface must do LSM checks at a
 * 	higher layer.  The one user is the big_key implementation.  LSM checks
 * 	are provided at the key level rather than the inode level.
 * @name: name for dentry (to be seen in /proc/<pid>/maps
 * @size: size to be set for the file
 * @flags: VM_NORESERVE suppresses pre-accounting of the entire object size
 */
struct file *shmem_kernel_file_setup(const char *name, loff_t size, unsigned long flags)
{
	return __shmem_file_setup(name, size, flags, S_PRIVATE);
}

/**
 * shmem_file_setup - get an unlinked file living in tmpfs
 * @name: name for dentry (to be seen in /proc/<pid>/maps
 * @size: size to be set for the file
 * @flags: VM_NORESERVE suppresses pre-accounting of the entire object size
 */
struct file *shmem_file_setup(const char *name, loff_t size, unsigned long flags)
{
	return __shmem_file_setup(name, size, flags, 0);
}
EXPORT_SYMBOL_GPL(shmem_file_setup);

/**
 * shmem_zero_setup - setup a shared anonymous mapping
 * @vma: the vma to be mmapped is prepared by do_mmap_pgoff
 */
int shmem_zero_setup(struct vm_area_struct *vma)
{
	struct file *file;
	loff_t size = vma->vm_end - vma->vm_start;

	file = shmem_file_setup("dev/zero", size, vma->vm_flags);
	if (IS_ERR(file))
		return PTR_ERR(file);

	if (vma->vm_file)
		fput(vma->vm_file);
	vma->vm_file = file;
	vma->vm_ops = &shmem_vm_ops;
	return 0;
}

/**
 * shmem_read_mapping_page_gfp - read into page cache, using specified page allocation flags.
 * @mapping:	the page's address_space
 * @index:	the page index
 * @gfp:	the page allocator flags to use if allocating
 *
 * This behaves as a tmpfs "read_cache_page_gfp(mapping, index, gfp)",
 * with any new page allocations done using the specified allocation flags.
 * But read_cache_page_gfp() uses the ->readpage() method: which does not
 * suit tmpfs, since it may have pages in swapcache, and needs to find those
 * for itself; although drivers/gpu/drm i915 and ttm rely upon this support.
 *
 * i915_gem_object_get_pages_gtt() mixes __GFP_NORETRY | __GFP_NOWARN in
 * with the mapping_gfp_mask(), to avoid OOMing the machine unnecessarily.
 */
struct page *shmem_read_mapping_page_gfp(struct address_space *mapping,
					 pgoff_t index, gfp_t gfp)
{
#ifdef CONFIG_SHMEM
	struct inode *inode = mapping->host;
	struct page *page;
	int error;

	BUG_ON(mapping->a_ops != &shmem_aops);
	error = shmem_getpage_gfp(inode, index, &page, SGP_CACHE, gfp, NULL);
	if (error)
		page = ERR_PTR(error);
	else
		unlock_page(page);
	return page;
#else
	/*
	 * The tiny !SHMEM case uses ramfs without swap
	 */
	return read_cache_page_gfp(mapping, index, gfp);
#endif
}
EXPORT_SYMBOL_GPL(shmem_read_mapping_page_gfp);<|MERGE_RESOLUTION|>--- conflicted
+++ resolved
@@ -85,11 +85,7 @@
  * a time): we would prefer not to enlarge the shmem inode just for that.
  */
 struct shmem_falloc {
-<<<<<<< HEAD
-	int	mode;		/* FALLOC_FL mode currently operating */
-=======
 	wait_queue_head_t *waitq; /* faults into hole wait for punch to end */
->>>>>>> 26bcd8b7
 	pgoff_t start;		/* start of range currently being fallocated */
 	pgoff_t next;		/* the next page offset to be fallocated */
 	pgoff_t nr_falloced;	/* how many new pages have been fallocated */
@@ -770,11 +766,7 @@
 			spin_lock(&inode->i_lock);
 			shmem_falloc = inode->i_private;
 			if (shmem_falloc &&
-<<<<<<< HEAD
-			    !shmem_falloc->mode &&
-=======
 			    !shmem_falloc->waitq &&
->>>>>>> 26bcd8b7
 			    index >= shmem_falloc->start &&
 			    index < shmem_falloc->next)
 				shmem_falloc->nr_unswapped++;
@@ -1262,10 +1254,6 @@
 	 * Trinity finds that probing a hole which tmpfs is punching can
 	 * prevent the hole-punch from ever completing: which in turn
 	 * locks writers out with its hold on i_mutex.  So refrain from
-<<<<<<< HEAD
-	 * faulting pages into the hole while it's being punched, and
-	 * wait on i_mutex to be released if vmf->flags permits.
-=======
 	 * faulting pages into the hole while it's being punched.  Although
 	 * shmem_undo_range() does remove the additions, it may be unable to
 	 * keep up, as each new page needs its own unmap_mapping_range() call,
@@ -1278,39 +1266,12 @@
 	 * The implementation below would be much simpler if we just used a
 	 * standard mutex or completion: but we cannot take i_mutex in fault,
 	 * and bloating every shmem inode for this unlikely case would be sad.
->>>>>>> 26bcd8b7
 	 */
 	if (unlikely(inode->i_private)) {
 		struct shmem_falloc *shmem_falloc;
 
 		spin_lock(&inode->i_lock);
 		shmem_falloc = inode->i_private;
-<<<<<<< HEAD
-		if (!shmem_falloc ||
-		    shmem_falloc->mode != FALLOC_FL_PUNCH_HOLE ||
-		    vmf->pgoff < shmem_falloc->start ||
-		    vmf->pgoff >= shmem_falloc->next)
-			shmem_falloc = NULL;
-		spin_unlock(&inode->i_lock);
-		/*
-		 * i_lock has protected us from taking shmem_falloc seriously
-		 * once return from shmem_fallocate() went back up that stack.
-		 * i_lock does not serialize with i_mutex at all, but it does
-		 * not matter if sometimes we wait unnecessarily, or sometimes
-		 * miss out on waiting: we just need to make those cases rare.
-		 */
-		if (shmem_falloc) {
-			if ((vmf->flags & FAULT_FLAG_ALLOW_RETRY) &&
-			   !(vmf->flags & FAULT_FLAG_RETRY_NOWAIT)) {
-				up_read(&vma->vm_mm->mmap_sem);
-				mutex_lock(&inode->i_mutex);
-				mutex_unlock(&inode->i_mutex);
-				return VM_FAULT_RETRY;
-			}
-			/* cond_resched? Leave that to GUP or return to user */
-			return VM_FAULT_NOPAGE;
-		}
-=======
 		if (shmem_falloc &&
 		    shmem_falloc->waitq &&
 		    vmf->pgoff >= shmem_falloc->start &&
@@ -1345,7 +1306,6 @@
 			return ret;
 		}
 		spin_unlock(&inode->i_lock);
->>>>>>> 26bcd8b7
 	}
 
 	error = shmem_getpage(inode, vmf->pgoff, &vmf->page, SGP_CACHE, &ret);
@@ -1840,8 +1800,6 @@
 
 	mutex_lock(&inode->i_mutex);
 
-	shmem_falloc.mode = mode & ~FALLOC_FL_KEEP_SIZE;
-
 	if (mode & FALLOC_FL_PUNCH_HOLE) {
 		struct address_space *mapping = file->f_mapping;
 		loff_t unmap_start = round_up(offset, PAGE_SIZE);
@@ -1855,12 +1813,6 @@
 		inode->i_private = &shmem_falloc;
 		spin_unlock(&inode->i_lock);
 
-		shmem_falloc.start = unmap_start >> PAGE_SHIFT;
-		shmem_falloc.next = (unmap_end + 1) >> PAGE_SHIFT;
-		spin_lock(&inode->i_lock);
-		inode->i_private = &shmem_falloc;
-		spin_unlock(&inode->i_lock);
-
 		if ((u64)unmap_end > (u64)unmap_start)
 			unmap_mapping_range(mapping, unmap_start,
 					    1 + unmap_end - unmap_start, 0);
@@ -1872,7 +1824,7 @@
 		wake_up_all(&shmem_falloc_waitq);
 		spin_unlock(&inode->i_lock);
 		error = 0;
-		goto undone;
+		goto out;
 	}
 
 	/* We need to check rlimit even when FALLOC_FL_KEEP_SIZE */
