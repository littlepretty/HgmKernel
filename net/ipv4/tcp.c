--- conflicted
+++ resolved
@@ -283,11 +283,6 @@
 #include <asm/ioctls.h>
 #include <net/busy_poll.h>
 
-<<<<<<< HEAD
-#include <trace/events/tcp.h>
-
-=======
->>>>>>> 661e50bc
 struct percpu_counter tcp_orphan_count;
 EXPORT_SYMBOL_GPL(tcp_orphan_count);
 
@@ -468,11 +463,7 @@
 	tcp_mtup_init(sk);
 	icsk->icsk_af_ops->rebuild_header(sk);
 	tcp_init_metrics(sk);
-<<<<<<< HEAD
-	tcp_call_bpf(sk, bpf_op);
-=======
 	tcp_call_bpf(sk, bpf_op, 0, NULL);
->>>>>>> 661e50bc
 	tcp_init_congestion_control(sk);
 	tcp_init_buffer_space(sk);
 }
@@ -1306,14 +1297,8 @@
 				goto restart;
 			}
 			first_skb = tcp_rtx_and_write_queues_empty(sk);
-<<<<<<< HEAD
-			skb = sk_stream_alloc_skb(sk,
-						  select_size(sk, sg, first_skb),
-						  sk->sk_allocation,
-=======
 			linear = select_size(sk, sg, first_skb, zc);
 			skb = sk_stream_alloc_skb(sk, linear, sk->sk_allocation,
->>>>>>> 661e50bc
 						  first_skb);
 			if (!skb)
 				goto wait_for_memory;
@@ -2057,9 +2042,6 @@
 {
 	int oldstate = sk->sk_state;
 
-<<<<<<< HEAD
-	trace_tcp_set_state(sk, oldstate, state);
-=======
 	/* We defined a new enum for TCP states that are exported in BPF
 	 * so as not force the internal TCP states to be frozen. The
 	 * following checks will detect if an internal state value ever
@@ -2083,7 +2065,6 @@
 
 	if (BPF_SOCK_OPS_TEST_FLAG(tcp_sk(sk), BPF_SOCK_OPS_STATE_CB_FLAG))
 		tcp_call_bpf_2arg(sk, BPF_SOCK_OPS_STATE_CB, oldstate, state);
->>>>>>> 661e50bc
 
 	switch (state) {
 	case TCP_ESTABLISHED:
