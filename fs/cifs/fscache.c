// SPDX-License-Identifier: LGPL-2.1
/*
 *   CIFS filesystem cache interface
 *
 *   Copyright (c) 2010 Novell, Inc.
 *   Author(s): Suresh Jayaraman <sjayaraman@suse.de>
 *
 */
#include "fscache.h"
#include "cifsglob.h"
#include "cifs_debug.h"
#include "cifs_fs_sb.h"
#include "cifsproto.h"

static void cifs_fscache_fill_volume_coherency(
	struct cifs_tcon *tcon,
	struct cifs_fscache_volume_coherency_data *cd)
{
	memset(cd, 0, sizeof(*cd));
	cd->resource_id		= cpu_to_le64(tcon->resource_id);
	cd->vol_create_time	= tcon->vol_create_time;
	cd->vol_serial_number	= cpu_to_le32(tcon->vol_serial_number);
}

int cifs_fscache_get_super_cookie(struct cifs_tcon *tcon)
{
	struct cifs_fscache_volume_coherency_data cd;
	struct TCP_Server_Info *server = tcon->ses->server;
	struct fscache_volume *vcookie;
	const struct sockaddr *sa = (struct sockaddr *)&server->dstaddr;
	size_t slen, i;
	char *sharename;
	char *key;
	int ret = -ENOMEM;

	tcon->fscache = NULL;
	switch (sa->sa_family) {
	case AF_INET:
	case AF_INET6:
		break;
	default:
		cifs_dbg(VFS, "Unknown network family '%d'\n", sa->sa_family);
		return -EINVAL;
	}

	memset(&key, 0, sizeof(key));

	sharename = extract_sharename(tcon->treeName);
	if (IS_ERR(sharename)) {
		cifs_dbg(FYI, "%s: couldn't extract sharename\n", __func__);
		return -EINVAL;
	}

	slen = strlen(sharename);
	for (i = 0; i < slen; i++)
		if (sharename[i] == '/')
			sharename[i] = ';';

	key = kasprintf(GFP_KERNEL, "cifs,%pISpc,%s", sa, sharename);
	if (!key)
		goto out;

	cifs_fscache_fill_volume_coherency(tcon, &cd);
	vcookie = fscache_acquire_volume(key,
					 NULL, /* preferred_cache */
					 &cd, sizeof(cd));
	cifs_dbg(FYI, "%s: (%s/0x%p)\n", __func__, key, vcookie);
	if (IS_ERR(vcookie)) {
		if (vcookie != ERR_PTR(-EBUSY)) {
			ret = PTR_ERR(vcookie);
			goto out_2;
		}
		pr_err("Cache volume key already in use (%s)\n", key);
		vcookie = NULL;
	}

	tcon->fscache = vcookie;
	ret = 0;
out_2:
	kfree(key);
out:
	kfree(sharename);
	return ret;
}

void cifs_fscache_release_super_cookie(struct cifs_tcon *tcon)
{
	struct cifs_fscache_volume_coherency_data cd;

	cifs_dbg(FYI, "%s: (0x%p)\n", __func__, tcon->fscache);

	cifs_fscache_fill_volume_coherency(tcon, &cd);
	fscache_relinquish_volume(tcon->fscache, &cd, false);
	tcon->fscache = NULL;
}

void cifs_fscache_get_inode_cookie(struct inode *inode)
{
	struct cifs_fscache_inode_coherency_data cd;
	struct cifsInodeInfo *cifsi = CIFS_I(inode);
	struct cifs_sb_info *cifs_sb = CIFS_SB(inode->i_sb);
	struct cifs_tcon *tcon = cifs_sb_master_tcon(cifs_sb);

	cifs_fscache_fill_coherency(&cifsi->netfs.inode, &cd);

<<<<<<< HEAD
	cifsi->netfs_ctx.cache =
=======
	cifsi->netfs.cache =
>>>>>>> 88084a3d
		fscache_acquire_cookie(tcon->fscache, 0,
				       &cifsi->uniqueid, sizeof(cifsi->uniqueid),
				       &cd, sizeof(cd),
				       i_size_read(&cifsi->netfs.inode));
}

void cifs_fscache_unuse_inode_cookie(struct inode *inode, bool update)
{
	if (update) {
		struct cifs_fscache_inode_coherency_data cd;
		loff_t i_size = i_size_read(inode);

		cifs_fscache_fill_coherency(inode, &cd);
		fscache_unuse_cookie(cifs_inode_cookie(inode), &cd, &i_size);
	} else {
		fscache_unuse_cookie(cifs_inode_cookie(inode), NULL, NULL);
	}
}

void cifs_fscache_release_inode_cookie(struct inode *inode)
{
	struct cifsInodeInfo *cifsi = CIFS_I(inode);
	struct fscache_cookie *cookie = cifs_inode_cookie(inode);

	if (cookie) {
		cifs_dbg(FYI, "%s: (0x%p)\n", __func__, cookie);
		fscache_relinquish_cookie(cookie, false);
<<<<<<< HEAD
		cifsi->netfs_ctx.cache = NULL;
=======
		cifsi->netfs.cache = NULL;
>>>>>>> 88084a3d
	}
}

/*
 * Fallback page reading interface.
 */
static int fscache_fallback_read_page(struct inode *inode, struct page *page)
{
	struct netfs_cache_resources cres;
	struct fscache_cookie *cookie = cifs_inode_cookie(inode);
	struct iov_iter iter;
	struct bio_vec bvec[1];
	int ret;

	memset(&cres, 0, sizeof(cres));
	bvec[0].bv_page		= page;
	bvec[0].bv_offset	= 0;
	bvec[0].bv_len		= PAGE_SIZE;
	iov_iter_bvec(&iter, READ, bvec, ARRAY_SIZE(bvec), PAGE_SIZE);

	ret = fscache_begin_read_operation(&cres, cookie);
	if (ret < 0)
		return ret;

	ret = fscache_read(&cres, page_offset(page), &iter, NETFS_READ_HOLE_FAIL,
			   NULL, NULL);
	fscache_end_operation(&cres);
	return ret;
}

/*
 * Fallback page writing interface.
 */
static int fscache_fallback_write_page(struct inode *inode, struct page *page,
				       bool no_space_allocated_yet)
{
	struct netfs_cache_resources cres;
	struct fscache_cookie *cookie = cifs_inode_cookie(inode);
	struct iov_iter iter;
	struct bio_vec bvec[1];
	loff_t start = page_offset(page);
	size_t len = PAGE_SIZE;
	int ret;

	memset(&cres, 0, sizeof(cres));
	bvec[0].bv_page		= page;
	bvec[0].bv_offset	= 0;
	bvec[0].bv_len		= PAGE_SIZE;
	iov_iter_bvec(&iter, WRITE, bvec, ARRAY_SIZE(bvec), PAGE_SIZE);

	ret = fscache_begin_write_operation(&cres, cookie);
	if (ret < 0)
		return ret;

	ret = cres.ops->prepare_write(&cres, &start, &len, i_size_read(inode),
				      no_space_allocated_yet);
	if (ret == 0)
		ret = fscache_write(&cres, page_offset(page), &iter, NULL, NULL);
	fscache_end_operation(&cres);
	return ret;
}

/*
 * Retrieve a page from FS-Cache
 */
int __cifs_readpage_from_fscache(struct inode *inode, struct page *page)
{
	int ret;

	cifs_dbg(FYI, "%s: (fsc:%p, p:%p, i:0x%p\n",
		 __func__, cifs_inode_cookie(inode), page, inode);

	ret = fscache_fallback_read_page(inode, page);
	if (ret < 0)
		return ret;

	/* Read completed synchronously */
	SetPageUptodate(page);
	return 0;
}

void __cifs_readpage_to_fscache(struct inode *inode, struct page *page)
{
	cifs_dbg(FYI, "%s: (fsc: %p, p: %p, i: %p)\n",
		 __func__, cifs_inode_cookie(inode), page, inode);

	fscache_fallback_write_page(inode, page, true);
}

/*
 * Query the cache occupancy.
 */
int __cifs_fscache_query_occupancy(struct inode *inode,
				   pgoff_t first, unsigned int nr_pages,
				   pgoff_t *_data_first,
				   unsigned int *_data_nr_pages)
{
	struct netfs_cache_resources cres;
	struct fscache_cookie *cookie = cifs_inode_cookie(inode);
	loff_t start, data_start;
	size_t len, data_len;
	int ret;

	ret = fscache_begin_read_operation(&cres, cookie);
	if (ret < 0)
		return ret;

	start = first * PAGE_SIZE;
	len = nr_pages * PAGE_SIZE;
	ret = cres.ops->query_occupancy(&cres, start, len, PAGE_SIZE,
					&data_start, &data_len);
	if (ret == 0) {
		*_data_first = data_start / PAGE_SIZE;
		*_data_nr_pages = len / PAGE_SIZE;
	}

	fscache_end_operation(&cres);
	return ret;
}<|MERGE_RESOLUTION|>--- conflicted
+++ resolved
@@ -103,11 +103,7 @@
 
 	cifs_fscache_fill_coherency(&cifsi->netfs.inode, &cd);
 
-<<<<<<< HEAD
-	cifsi->netfs_ctx.cache =
-=======
 	cifsi->netfs.cache =
->>>>>>> 88084a3d
 		fscache_acquire_cookie(tcon->fscache, 0,
 				       &cifsi->uniqueid, sizeof(cifsi->uniqueid),
 				       &cd, sizeof(cd),
@@ -135,11 +131,7 @@
 	if (cookie) {
 		cifs_dbg(FYI, "%s: (0x%p)\n", __func__, cookie);
 		fscache_relinquish_cookie(cookie, false);
-<<<<<<< HEAD
-		cifsi->netfs_ctx.cache = NULL;
-=======
 		cifsi->netfs.cache = NULL;
->>>>>>> 88084a3d
 	}
 }
 
