--- conflicted
+++ resolved
@@ -150,8 +150,6 @@
 	seq_printf(s, "ino                issued           implemented\n");
 	seq_printf(s, "-----------------------------------------------\n");
 
-<<<<<<< HEAD
-=======
 	mutex_lock(&mdsc->mutex);
 	for (i = 0; i < mdsc->max_sessions; i++) {
 		struct ceph_mds_session *session;
@@ -171,7 +169,6 @@
 	return 0;
 }
 
->>>>>>> 0ecfebd2
 static int mds_sessions_show(struct seq_file *s, void *ptr)
 {
 	struct ceph_fs_client *fsc = s->private;
